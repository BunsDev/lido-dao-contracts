const { hash: namehash } = require('eth-ens-namehash')
const getAccounts = require('@aragon/os/scripts/helpers/get-accounts')

const { apps } = require('./helpers/apps')
const runOrWrapScript = require('./helpers/run-or-wrap-script')
const { _getRegistered, errorOut } = require('./helpers')

const globalArtifacts = this.artifacts || artifacts // Not injected unless called directly via truffle
const globalWeb3 = this.web3 || web3 // Not injected unless called directly via truffle

<<<<<<< HEAD
const dePoolDaoName = 'lido-dao'
const dePoolTemplateName = 'depool-template'
const dePoolTld = `depoolspm.eth`
=======
const errorOut = (message) => {
  console.error(message)
  throw new Error(message)
}

const ZERO_ADDR = '0x0000000000000000000000000000000000000000'

const lidoDaoName = 'lido-dao'
const lidoTemplateName = 'lido-template'
const lidoTld = `lido.eth`
>>>>>>> 403b05ef

const ONE_DAY = 60 * 60 * 24
const ONE_WEEK = ONE_DAY * 7
const THIRTY_DAYS = ONE_DAY * 30

const defaultOwner = process.env.OWNER
const defaultENSAddress = process.env.ENS || '0x5f6f7e8cc7346a11ca2def8f827b7a0b612c56a1'
const defaultApmRegistryAddress = process.env.APM || '0x1902a0410EFe699487Dd85F12321aD672bE4ada2' // lido
const defaultDepositContractAddress = process.env.DEPOSIT_CONTRACT || '0x5f4e510503d83bd1a5436bdae2923489da0be454'
const defaultDepositIterationLimit = process.env.DEPOSIT_ITERATION_LIMIT || '16'

async function deploy({
  artifacts = globalArtifacts,
  web3 = globalWeb3,
  ensAddress = defaultENSAddress,
  owner = defaultOwner,
  apmRegistryAddress = defaultApmRegistryAddress,
  depositContractAddress = defaultDepositContractAddress,
  depositIterationLimit = defaultDepositIterationLimit,
  verbose = true
} = {}) {
  const log = (...args) => {
    if (verbose) {
      console.log(...args)
    }
  }

  if (!web3)
    errorOut('Missing "web3" object. This script must be run with a "web3" object globally defined, for example through "truffle exec".')
  if (!artifacts)
    errorOut(
      'Missing "artifacts" object. This script must be run with an "artifacts" object globally defined, for example through "truffle exec".'
    )
  if (!ensAddress) errorOut('Missing ENS address. Please specify one using ENS env var')
  if (!apmRegistryAddress) errorOut('Missing APM Registry address. Please specify one using APM env var')
  if (!depositContractAddress) errorOut('Missing Deposit Contract address. Please specify one using DAO_FACTORY env var')
  if (!depositIterationLimit) errorOut('Missing Deposit iteration limit. Please specify one using DEPOSIT_ITERATION_LIMIT env var')

  const [holder1, holder2, holder3, holder4, holder5] = await getAccounts(web3)
  if (!owner) {
    owner = holder1
    log("OWNER env variable not found, setting owner to the operator's first account")
  }
  log('Owner:', owner)

  const Repo = artifacts.require('Repo')
  const PublicResolver = artifacts.require('PublicResolver')
  const ENS = artifacts.require('ENS')
  const LidoTemplate = artifacts.require('LidoTemplate')

  const ens = await ENS.at(ensAddress)
  log(`Using provided ENS: ${ens.address}`)

  log('=========')
  if (await _getRegistered(ens, namehash(`${lidoDaoName}.${lidoTld}`))) {
    errorOut('DAO already registered')
  }

  const tmplNameHash = namehash(`${lidoTemplateName}.${lidoTld}`)
  const resolverAddress = await ens.resolver(tmplNameHash)
  const resolver = await PublicResolver.at(resolverAddress)
  const repoAddress = await resolver.addr(tmplNameHash)
  const repo = await Repo.at(repoAddress)
  const latestRepo = await repo.getLatest()
  const tmplAddress = latestRepo[1]

  const template = await LidoTemplate.at(tmplAddress)
  console.log(`Using Lido template ${lidoTemplateName}.${lidoTld} at:`, template.address)

  // TODO get holders from .env
  const HOLDERS = [holder1, holder2, holder3, holder4, holder5]
  const STAKES = HOLDERS.map(() => '100000000000000000000') // 100e18
  const TOKEN_NAME = 'Lido DAO Token'
  const TOKEN_SYMBOL = 'LDO'

  // TODO get voting settings from .env
  const VOTE_DURATION = ONE_WEEK
  const SUPPORT_REQUIRED = '500000000000000000' // 50e16
  const MIN_ACCEPTANCE_QUORUM = '50000000000000000' // 5e16
  const VOTING_SETTINGS = [SUPPORT_REQUIRED, MIN_ACCEPTANCE_QUORUM, VOTE_DURATION]

  // const newInstanceTx = template.contract.methods.newDAO(TOKEN_NAME, TOKEN_SYMBOL, HOLDERS, STAKES, VOTING_SETTINGS, depositContractAddress)
  // const estimatedGas = await newInstanceTx.estimateGas()
  // log(estimatedGas)

  console.log('Deploying Lido DAO ...')
  const receipt = await template.newDAO(
    lidoDaoName,
    TOKEN_NAME,
    TOKEN_SYMBOL,
    HOLDERS,
    STAKES,
    VOTING_SETTINGS,
    depositContractAddress,
    depositIterationLimit,
    {
      from: owner
    }
  )

  log('=========')
  log('Tx hash:', receipt.tx)
  log('=========')

  const tokenEvent = receipt.logs.find((l) => l.event === 'DeployToken')
  const daoEvent = receipt.logs.find((l) => l.event === 'DeployDao')
  const installedApps = receipt.logs.filter((l) => l.event === 'InstalledApp').map((l) => l.args)

  log('=========')
  // log(`Registering DAO as "${lidoDaoName}.${lidoTld}"`)
  // TODO register dao at lido.eth (by default dao registered at aragonid.eth)
  // receipt = await apm.newRepoWithVersion(lidoDaoName, owner, [1, 0, 0], daoEvent.args.dao, '0x0', { from: owner })
  // log(receipt)

  log('# DAO:')
  log('Address:', daoEvent.args.dao)
  log('Share Token:', tokenEvent.args.token)
  log('=========')
  installedApps.forEach((app) => {
    const knownApp = apps.find((a) => a.appId === app.appId)
    if (knownApp) {
      log(`App ${knownApp.contractName} deployed at ${app.appProxy}`)
    } else {
      log(`Unknown AppId ${app.appId} deployed at ${app.appProxy}`)
    }
  })
  log('=========')

  return {
    dao: daoEvent.args.dao,
    token: tokenEvent.args.token
  }
}

module.exports = runOrWrapScript(deploy, module)<|MERGE_RESOLUTION|>--- conflicted
+++ resolved
@@ -8,22 +8,9 @@
 const globalArtifacts = this.artifacts || artifacts // Not injected unless called directly via truffle
 const globalWeb3 = this.web3 || web3 // Not injected unless called directly via truffle
 
-<<<<<<< HEAD
-const dePoolDaoName = 'lido-dao'
-const dePoolTemplateName = 'depool-template'
-const dePoolTld = `depoolspm.eth`
-=======
-const errorOut = (message) => {
-  console.error(message)
-  throw new Error(message)
-}
-
-const ZERO_ADDR = '0x0000000000000000000000000000000000000000'
-
 const lidoDaoName = 'lido-dao'
 const lidoTemplateName = 'lido-template'
 const lidoTld = `lido.eth`
->>>>>>> 403b05ef
 
 const ONE_DAY = 60 * 60 * 24
 const ONE_WEEK = ONE_DAY * 7
