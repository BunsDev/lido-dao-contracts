const hre = require('hardhat')

const { hash } = require('eth-ens-namehash')
const { artifacts } = require('hardhat')

const { getInstalledApp } = require('@aragon/contract-helpers-test/src/aragon-os')
const { assertBn, assertEvent } = require('@aragon/contract-helpers-test/src/asserts')

const { assertRevert } = require('../helpers/assertThrow')
const { ZERO_ADDRESS, bn } = require('@aragon/contract-helpers-test')
const { formatEther } = require('ethers/lib/utils')
const { waitBlocks, EvmSnapshot } = require('../helpers/blockchain')
const { getEthBalance, formatStEth, formatBN, hexConcat, pad, ETH, tokens, div15, assertNoEvent, StETH } = require('../helpers/utils')
const { assert } = require('../helpers/assert')
const nodeOperators = require('../helpers/node-operators')
const { deployProtocol } = require('../helpers/protocol')
const { setupNodeOperatorsRegistry } = require('../helpers/staking-modules')
const { pushOracleReport } = require('../helpers/oracle')
const { SECONDS_PER_FRAME } = require('../helpers/constants')

const { newApp } = require('../helpers/dao')

const ERC20Mock = artifacts.require('ERC20Mock.sol')
const AragonVaultMock = artifacts.require('AragonVaultMock.sol')
const ERC20WrongTransferMock = artifacts.require('ERC20WrongTransferMock.sol')
const RewardEmulatorMock = artifacts.require('RewardEmulatorMock.sol')
const BeaconChainDepositorMock = artifacts.require('BeaconChainDepositorMock.sol')
const WithdrawalVault = artifacts.require('WithdrawalVault.sol')
const LidoMock = artifacts.require('LidoMock')

const ADDRESS_1 = '0x0000000000000000000000000000000000000001'
const ADDRESS_2 = '0x0000000000000000000000000000000000000002'
const ADDRESS_3 = '0x0000000000000000000000000000000000000003'
const ADDRESS_4 = '0x0000000000000000000000000000000000000004'

const UNLIMITED = 1000000000
const TOTAL_BASIS_POINTS = 10000
const FEE_PRECISION_POINTS = bn(10).pow(bn(20)) // 100 * 10e18
const toPrecBP = (bp) => bn(bp).mul(FEE_PRECISION_POINTS).div(bn(10000))

// Divides a BN by 1e15
const MAX_DEPOSITS = 150
const CURATED_MODULE_ID = 1
const CALLDATA = '0x0'

async function getTimestamp() {
  const blockNum = await ethers.provider.getBlockNumber();
  const block = await ethers.provider.getBlock(blockNum);
  return block.timestamp;
}

contract('Lido', ([appManager, voting, user1, user2, user3, nobody, depositor, treasury]) => {
  let app, oracle, depositContract, operators
  let treasuryAddress
  let dao
  let elRewardsVault
  let stakingRouter
  let beaconChainDepositor
  let anyToken, badToken
  let eip712StETH
  let withdrawalQueue
  let lidoLocator
  let snapshot
  let consensus

  before('deploy base app', async () => {
    anyToken = await ERC20Mock.new()
    badToken = await ERC20WrongTransferMock.new()

<<<<<<< HEAD
    const deployed = await deployProtocol({
      stakingModulesFactory: async (protocol) => {
        const curatedModule = await setupNodeOperatorsRegistry(protocol)
        return [
          {
            module: curatedModule,
            name: 'Curated',
            targetShares: 10000,
            moduleFee: 500,
            treasuryFee: 500
          }
        ]
      },
      depositSecurityModuleFactory: async () => {
        return { address: depositor }
=======
    // BeaconChainDepositor
    beaconChainDepositor = await BeaconChainDepositorMock.new(depositContract.address)

    // Set up the app's permissions.
    await acl.createPermission(voting, app.address, await app.PAUSE_ROLE(), appManager, { from: appManager })
    await acl.createPermission(voting, app.address, await app.RESUME_ROLE(), appManager, { from: appManager })
    await acl.createPermission(voting, app.address, await app.BURN_ROLE(), appManager, { from: appManager })
    await acl.createPermission(voting, app.address, await app.MANAGE_PROTOCOL_CONTRACTS_ROLE(), appManager, { from: appManager })
    await acl.createPermission(voting, app.address, await app.STAKING_PAUSE_ROLE(), appManager, { from: appManager })
    await acl.createPermission(voting, app.address, await app.STAKING_CONTROL_ROLE(), appManager, { from: appManager })

    await acl.createPermission(voting, operators.address, await operators.MANAGE_SIGNING_KEYS(), appManager, { from: appManager })
    await acl.createPermission(voting, operators.address, await operators.ADD_NODE_OPERATOR_ROLE(), appManager, { from: appManager })
    await acl.createPermission(voting, operators.address, await operators.ACTIVATE_NODE_OPERATOR_ROLE(), appManager, { from: appManager })
    await acl.createPermission(voting, operators.address, await operators.DEACTIVATE_NODE_OPERATOR_ROLE(), appManager, { from: appManager })
    await acl.createPermission(voting, operators.address, await operators.SET_NODE_OPERATOR_NAME_ROLE(), appManager, { from: appManager })
    await acl.createPermission(voting, operators.address, await operators.SET_NODE_OPERATOR_ADDRESS_ROLE(), appManager, {
      from: appManager
    })
    await acl.createPermission(voting, operators.address, await operators.SET_NODE_OPERATOR_LIMIT_ROLE(), appManager, { from: appManager })
    await acl.createPermission(voting, operators.address, await operators.STAKING_ROUTER_ROLE(), appManager, {
      from: appManager
    })
    await acl.grantPermission(stakingRouter.address, operators.address, await operators.STAKING_ROUTER_ROLE(), {
      from: appManager
    })
    await acl.createPermission(
      stakingRouter.address,
      operators.address,
      await operators.REQUEST_VALIDATORS_KEYS_FOR_DEPOSITS_ROLE(),
      appManager,
      {
        from: appManager
>>>>>>> 4089bd17
      }
    })

    dao = deployed.dao
    app = deployed.pool
    elRewardsVault = deployed.elRewardsVault
    eip712StETH = deployed.eip712StETH
    treasuryAddress = deployed.treasury.address
    depositContract = deployed.depositContract
    stakingRouter = deployed.stakingRouter
    operators = deployed.stakingModules[0]
    lidoLocator = deployed.lidoLocator
    withdrawalQueue = deployed.withdrawalQueue
    oracle = deployed.oracle
    consensus = deployed.consensusContract

    beaconChainDepositor = await BeaconChainDepositorMock.new(depositContract.address)

    snapshot = new EvmSnapshot(hre.ethers.provider)
    await snapshot.make()
  })

  afterEach(async () => {
    await snapshot.rollback()
  })

  const pushReport = async (clValidators, clBalance) => {
    const elRewards = await web3.eth.getBalance(elRewardsVault.address)
    await pushOracleReport(consensus, oracle, clValidators, clBalance, elRewards)
    await consensus.advanceTimeBy(SECONDS_PER_FRAME + 1000)
  }

  const checkStat = async ({ depositedValidators, beaconValidators, beaconBalance }) => {
    const stat = await app.getBeaconStat()
    assertBn(stat.depositedValidators, depositedValidators, 'depositedValidators check')
    assertBn(stat.beaconValidators, beaconValidators, 'beaconValidators check')
    assertBn(stat.beaconBalance, beaconBalance, 'beaconBalance check')
  }

  // Assert reward distribution. The values must be divided by 1e15.
  const checkRewards = async ({ treasury, operator }) => {
    const [treasury_b, operators_b, a1, a2, a3, a4] = await Promise.all([
      app.balanceOf(treasuryAddress),
      app.balanceOf(operators.address),
      app.balanceOf(ADDRESS_1),
      app.balanceOf(ADDRESS_2),
      app.balanceOf(ADDRESS_3),
      app.balanceOf(ADDRESS_4)
    ])

    assertBn(div15(treasury_b), treasury, 'treasury token balance check')
    assertBn(div15(operators_b.add(a1).add(a2).add(a3).add(a4)), operator, 'node operators token balance check')
  }

  const setupNodeOperatorsForELRewardsVaultTests = async (userAddress, initialDepositAmount) => {
    await operators.addNodeOperator('1', ADDRESS_1, { from: voting })
    await operators.addNodeOperator('2', ADDRESS_2, { from: voting })

    await stakingRouter.setWithdrawalCredentials(pad('0x0202', 32), { from: voting })

    await operators.addSigningKeys(0, 1, pad('0x010203', 48), pad('0x01', 96), { from: voting })
    await operators.addSigningKeys(
      0,
      3,
      hexConcat(pad('0x010204', 48), pad('0x010205', 48), pad('0x010206', 48)),
      hexConcat(pad('0x01', 96), pad('0x01', 96), pad('0x01', 96)),
      { from: voting }
    )

    await operators.setNodeOperatorStakingLimit(0, UNLIMITED, { from: voting })
    await operators.setNodeOperatorStakingLimit(1, UNLIMITED, { from: voting })

    const [curated] = await stakingRouter.getStakingModules()

    await web3.eth.sendTransaction({ to: app.address, from: userAddress, value: initialDepositAmount })

    // deposit(maxDeposits, stakingModuleId, calldata)
    await app.methods[`deposit(uint256,uint256,bytes)`](MAX_DEPOSITS, curated.id, CALLDATA, { from: depositor })
  }

  describe('finalizeUpgrade_v2()', () => {
    let appBase
    beforeEach(async () => {
      // contract initialize with version == 2, so reset version
      await app.setVersion(0)
      await app.resetEip712StETH()

      appBase = await LidoMock.new()
    })

    it('reverts if not initialized', async () => {
      const proxyAddress = await newApp(dao, 'lido-pool', appBase.address, appManager.address)
      const appProxy = await LidoMock.at(proxyAddress)
      assert.reverts(appProxy.finalizeUpgrade_v2(lidoLocator.address, eip712StETH.address), 'NOT_INITIALIZED')
    })

    it('reverts with PETRIFIED on implementation finalized ', async () => {
      assert.reverts(appBase.finalizeUpgrade_v2(lidoLocator.address, eip712StETH.address), 'PETRIFIED')
    })

    it('reverts if already initialized', async () => {
      assert.equal(await app.getContractVersion(), 0)
      await app.finalizeUpgrade_v2(lidoLocator.address, eip712StETH.address)
      assert.equal(await app.getContractVersion(), 2)
      assertRevert(
        app.finalizeUpgrade_v2(stakingRouter.address, depositor, eip712StETH.address, withdrawalQueue.address),
        'WRONG_BASE_VERSION'
      )
    })

    it('reverts if lido locator address is ZERO', async () => {
      assertRevert(app.finalizeUpgrade_v2(ZERO_ADDRESS, eip712StETH.address), 'LIDO_LOCATOR_ZERO_ADDRESS')
    })

    it('reverts if eip712StETH address is ZERO', async () => {
      assertRevert(app.finalizeUpgrade_v2(lidoLocator.address, ZERO_ADDRESS), 'EIP712_STETH_ZERO_ADDRESS')
    })
  })

  context('EL Rewards', async () => {
    let rewarder

    beforeEach('set up rewarder and limits', async () => {
      rewarder = await RewardEmulatorMock.new(elRewardsVault.address)

<<<<<<< HEAD
      const maxPositiveTokenRebase = bn(1).mul(bn(10).pow(bn(8))) // 10%
      await assertRevert(app.setMaxPositiveTokenRebase(maxPositiveTokenRebase), 'APP_AUTH_FAILED')
      const receipt = await app.setMaxPositiveTokenRebase(maxPositiveTokenRebase, { from: voting })
      assertEvent(receipt, 'MaxPositiveTokenRebaseSet', { expectedArgs: { maxPositiveTokenRebase: maxPositiveTokenRebase } })
=======
      //TODO: Revive
      //const maxPositiveTokenRebase = bn(1).mul(bn(10).pow(bn(8))) // 10%
      //await assertRevert(app.setMaxPositiveTokenRebase(maxPositiveTokenRebase), 'APP_AUTH_FAILED')
      //receipt = await app.setMaxPositiveTokenRebase(maxPositiveTokenRebase, { from: voting })
      //assertEvent(receipt, 'MaxPositiveTokenRebaseSet', { expectedArgs: { maxPositiveTokenRebase: maxPositiveTokenRebase } })
>>>>>>> 4089bd17
    })

    async function getStEthBalance(address) {
      return formatStEth(await app.balanceOf(address))
    }

    const logLidoState = async () => {
      const elRewardsVaultBalance = await getEthBalance(elRewardsVault.address)
      const lidoBalance = await getEthBalance(app.address)
      const lidoTotalSupply = formatBN(await app.totalSupply())
      const lidoTotalPooledEther = formatBN(await app.getTotalPooledEther())
      const lidoBufferedEther = formatBN(await app.getBufferedEther())
      const lidoTotalShares = formatBN(await app.getTotalShares())
      const beaconStat = await app.getBeaconStat()
      const depositedValidators = beaconStat.depositedValidators.toString()
      const beaconValidators = beaconStat.beaconValidators.toString()
      const beaconBalance = formatEther(beaconStat.beaconBalance)

      console.log({
        elRewardsVaultBalance,
        lidoBalance,
        lidoTotalSupply,
        lidoTotalPooledEther,
        lidoBufferedEther,
        lidoTotalShares,
        depositedValidators,
        beaconValidators,
        beaconBalance
      })
    }

    const logBalances = async () => {
      const user2stEthBalance = await getStEthBalance(user2)
      const treasuryStEthBalance = await getStEthBalance(treasury)
      console.log({ user2stEthBalance, treasuryStEthBalance })
    }

    const logAll = async () => {
      await logLidoState()
      await logBalances()
      console.log()
    }

    it('Execution layer rewards distribution works when zero rewards reported', async () => {
      const depositAmount = 32
      const elRewards = depositAmount / TOTAL_BASIS_POINTS
      const beaconRewards = 0

      await setupNodeOperatorsForELRewardsVaultTests(user2, ETH(depositAmount))
      await pushReport(1, ETH(depositAmount))

      await rewarder.reward({ from: user1, value: ETH(elRewards) })
      await pushReport(1, ETH(depositAmount + beaconRewards))

      assertBn(await app.getTotalPooledEther(), ETH(depositAmount + elRewards + beaconRewards))
      assertBn(await app.totalSupply(), ETH(depositAmount + elRewards + beaconRewards))
      assertBn(await app.balanceOf(user2), StETH(depositAmount + elRewards))
      assertBn(await app.getTotalELRewardsCollected(), ETH(elRewards))
    })

    it('Execution layer rewards distribution works when negative rewards reported', async () => {
      const depositAmount = 32
      const elRewards = depositAmount / TOTAL_BASIS_POINTS
      const beaconRewards = -2

      await setupNodeOperatorsForELRewardsVaultTests(user2, ETH(depositAmount))
      await pushReport(1, ETH(depositAmount))

      await rewarder.reward({ from: user1, value: ETH(elRewards) })
      await pushReport(1, ETH(depositAmount + beaconRewards))

      assertBn(await app.getTotalPooledEther(), ETH(depositAmount + elRewards + beaconRewards))
      assertBn(await app.balanceOf(user2), StETH(depositAmount + elRewards + beaconRewards))
      assertBn(await app.getTotalELRewardsCollected(), ETH(elRewards))
    })

    it('Execution layer rewards distribution works when positive rewards reported', async () => {
      const depositAmount = 32
      const elRewards = depositAmount / TOTAL_BASIS_POINTS
      const beaconRewards = 3

      await setupNodeOperatorsForELRewardsVaultTests(user2, ETH(depositAmount))
      await pushReport(1, ETH(depositAmount))

      await rewarder.reward({ from: user1, value: ETH(elRewards) })
      await pushReport(1, ETH(depositAmount + beaconRewards))

      assertBn(await app.getTotalPooledEther(), ETH(depositAmount + elRewards + beaconRewards))
      assertBn(await app.getTotalELRewardsCollected(), ETH(elRewards))

      const { modulesFee, treasuryFee } = await stakingRouter.getStakingFeeAggregateDistribution()

      const stakersReward = bn(ETH(elRewards + beaconRewards))
        .mul(FEE_PRECISION_POINTS.sub(modulesFee).sub(treasuryFee))
        .div(FEE_PRECISION_POINTS)

      assertBn(await app.balanceOf(user2), bn(StETH(depositAmount)).add(stakersReward))
    })

    it('Attempt to set invalid execution layer rewards withdrawal limit', async () => {
      //TODO: revive
      //const initialValue = await app.getMaxPositiveTokenRebase()

      //assertEvent(await app.setMaxPositiveTokenRebase(1, { from: voting }), 'MaxPositiveTokenRebaseSet', {
      //  expectedArgs: { maxPositiveTokenRebase: 1 }
      //})

      const setupNodeOperatorsForELRewardsVaultTests = async (userAddress, initialDepositAmount) => {
        await app.setFee(1000, { from: voting }) // 10%

        await web3.eth.sendTransaction({ to: app.address, from: userAddress, value: initialDepositAmount })

        const withdrawal = await WithdrawalVault.new(app.address, treasury)
        await app.setWithdrawalCredentials(hexConcat('0x01', pad(withdrawal.address, 31)), { from: voting })

        await operators.addNodeOperator('1', ADDRESS_1, { from: voting })
        await operators.addNodeOperator('2', ADDRESS_2, { from: voting })

        await operators.setNodeOperatorStakingLimit(0, UNLIMITED, { from: voting })
        await operators.setNodeOperatorStakingLimit(1, UNLIMITED, { from: voting })

        await operators.addSigningKeys(0, 1, pad('0x010203', 48), pad('0x01', 96), { from: voting })
        await operators.addSigningKeys(
          0,
          3,
          hexConcat(pad('0x010204', 48), pad('0x010205', 48), pad('0x010206', 48)),
          hexConcat(pad('0x01', 96), pad('0x01', 96), pad('0x01', 96)),
          { from: voting }
        )

        await app.methods['depositBufferedEther()']({ from: depositor })
      }

      it('Execution layer rewards distribution works when zero rewards reported', async () => {
        const depositAmount = 32
        const elRewards = depositAmount / TOTAL_BASIS_POINTS
        const beaconRewards = 0

        await setupNodeOperatorsForELRewardsVaultTests(user2, ETH(depositAmount))
        await pushReport(1, ETH(depositAmount))

        await rewarder.reward({ from: user1, value: ETH(elRewards) })
        await pushReport(1, ETH(depositAmount + beaconRewards))

        assertBn(await app.getTotalPooledEther(), ETH(depositAmount + elRewards + beaconRewards))
        assertBn(await app.getBufferedEther(), ETH(elRewards))
        assertBn(await app.balanceOf(user2), StETH(depositAmount + elRewards))
        assertBn(await app.getTotalELRewardsCollected(), ETH(elRewards))
      })

      it('Execution layer rewards distribution works when negative rewards reported', async () => {
        const depositAmount = 32
        const elRewards = depositAmount / TOTAL_BASIS_POINTS
        const beaconRewards = -2

        await setupNodeOperatorsForELRewardsVaultTests(user2, ETH(depositAmount))
        await pushReport(1, ETH(depositAmount))

        await rewarder.reward({ from: user1, value: ETH(elRewards) })
        await pushReport(1, ETH(depositAmount + beaconRewards))

        assertBn(await app.getTotalPooledEther(), ETH(depositAmount + elRewards + beaconRewards))
        assertBn(await app.getBufferedEther(), ETH(elRewards))
        assertBn(await app.balanceOf(user2), StETH(depositAmount + elRewards + beaconRewards))
        assertBn(await app.getTotalELRewardsCollected(), ETH(elRewards))
      })

      it('Execution layer rewards distribution works when positive rewards reported', async () => {
        const depositAmount = 32
        const elRewards = depositAmount / TOTAL_BASIS_POINTS
        const beaconRewards = 3

        await setupNodeOperatorsForELRewardsVaultTests(user2, ETH(depositAmount))
        await pushReport(1, ETH(depositAmount))

        await rewarder.reward({ from: user1, value: ETH(elRewards) })
        await pushReport(1, ETH(depositAmount + beaconRewards))

        const {totalFee} = await app.getFee()
        const shareOfRewardsForStakers = (TOTAL_BASIS_POINTS - totalFee) / TOTAL_BASIS_POINTS
        assertBn(await app.getTotalPooledEther(), ETH(depositAmount + elRewards + beaconRewards))
        assertBn(await app.getBufferedEther(), ETH(elRewards))
        assertBn(await app.balanceOf(user2), StETH(depositAmount + shareOfRewardsForStakers * (elRewards + beaconRewards)))
        assertBn(await app.getTotalELRewardsCollected(), ETH(elRewards))
      })

      it('Attempt to set invalid execution layer rewards withdrawal limit', async () => {
        const initialValue = await app.getELRewardsWithdrawalLimit()

        assertEvent(await app.setELRewardsWithdrawalLimit(1, { from: voting }), 'ELRewardsWithdrawalLimitSet', {
          expectedArgs: { limitPoints: 1 }
        })

        await assertNoEvent(app.setELRewardsWithdrawalLimit(1, { from: voting }), 'ELRewardsWithdrawalLimitSet')

        await app.setELRewardsWithdrawalLimit(10000, { from: voting })
        await assertRevert(app.setELRewardsWithdrawalLimit(10001, { from: voting }), 'VALUE_OVER_100_PERCENT')

        await app.setELRewardsWithdrawalLimit(initialValue, { from: voting })

        // unable to receive execution layer rewards from arbitrary account
        assertRevert(app.receiveELRewards({ from: user1, value: ETH(1) }), 'EXECUTION_LAYER_REAWARDS_VAULT_ONLY')
      })
    })
  })

  describe('receiveELRewards()', async () => {
    it('unable to receive eth from arbitrary account', async () => {
      assertRevert(app.receiveELRewards({ from: nobody, value: ETH(1) }), 'EXECUTION_LAYER_REAWARDS_VAULT_ONLY')
    })

    it('event work', async () => {
      await ethers.provider.send('hardhat_impersonateAccount', [elRewardsVault.address])
      await ethers.provider.send('hardhat_setBalance', [elRewardsVault.address, web3.utils.numberToHex(ETH(100))])

      const receipt = await app.receiveELRewards({ from: elRewardsVault.address, value: ETH(2) })

      assertEvent(receipt, 'ELRewardsReceived', {
        expectedArgs: { amount: ETH(2) }
      })

      assertBn(await app.getTotalELRewardsCollected(), ETH(2))
    })
  })

  describe('receiveStakingRouter()', async () => {
    it('unable to receive eth from arbitrary account', async () => {
      assertRevert(app.receiveStakingRouter({ from: nobody, value: ETH(1) }))
    })

    it('event work', async () => {
      // unlock stakingRouter account (allow transactions originated from stakingRouter.address)
      await ethers.provider.send('hardhat_impersonateAccount', [stakingRouter.address])

      // add some amount to the sender
      await ethers.provider.send('hardhat_setBalance', [stakingRouter.address, web3.utils.numberToHex(ETH(100))])

      const receipt = await app.receiveStakingRouter({ from: stakingRouter.address, value: ETH(2) })

      assertEvent(receipt, 'StakingRouterTransferReceived', {
        expectedArgs: { amount: ETH(2) }
      })
    })
  })

  // TODO: check if reverts are checked in Staking Router tests and remove this test from here
  it.skip('setModulesFee works', async () => {
    const [curated] = await stakingRouter.getStakingModules()

    let module1 = await stakingRouter.getStakingModule(curated.id)
    assertBn(module1.targetShare, 10000)
    assertBn(module1.stakingModuleFee, 500)
    assertBn(module1.treasuryFee, 500)

    // stakingModuleId, targetShare, stakingModuleFee, treasuryFee
    await stakingRouter.updateStakingModule(module1.id, module1.targetShare, 300, 700, { from: voting })

    module1 = await stakingRouter.getStakingModule(curated.id)

    await assertRevert(
      stakingRouter.updateStakingModule(module1.id, module1.targetShare, 300, 700, { from: user1 }),
      `AccessControl: account ${user1.toLowerCase()} is missing role ${await stakingRouter.STAKING_MODULE_MANAGE_ROLE()}`
    )

    await assertRevert(
      stakingRouter.updateStakingModule(module1.id, module1.targetShare, 300, 700, { from: nobody }),
      `AccessControl: account ${nobody.toLowerCase()} is missing role ${await stakingRouter.STAKING_MODULE_MANAGE_ROLE()}`
    )

    await assert.revertsWithCustomError(
      stakingRouter.updateStakingModule(module1.id, 10001, 300, 700, { from: voting }),
      'ErrorValueOver100Percent("_targetShare")'
    )

    await assert.revertsWithCustomError(
      stakingRouter.updateStakingModule(module1.id, 10000, 10001, 700, { from: voting }),
      'ErrorValueOver100Percent("_stakingModuleFee + _treasuryFee")'
    )

    await assert.revertsWithCustomError(
      stakingRouter.updateStakingModule(module1.id, 10000, 300, 10001, { from: voting }),
      'ErrorValueOver100Percent("_stakingModuleFee + _treasuryFee")'
    )

    // distribution fee calculates on active keys in modules
    const depositAmount = 32
    await setupNodeOperatorsForELRewardsVaultTests(user2, ETH(depositAmount))

    const {totalFee} = await app.getFee()
    assertBn(totalFee, toPrecBP(1000))

    const distribution = await app.getFeeDistribution({ from: nobody })
    assertBn(distribution.modulesFee, toPrecBP(300))
    assertBn(distribution.treasuryFee, toPrecBP(700))
  })

  it('setWithdrawalCredentials works', async () => {
    await stakingRouter.setWithdrawalCredentials(pad('0x0202', 32), { from: voting })

    await assertRevert(
      stakingRouter.setWithdrawalCredentials(pad('0x0203', 32), { from: user1 }),
      `AccessControl: account ${user1.toLowerCase()} is missing role ${await stakingRouter.MANAGE_WITHDRAWAL_CREDENTIALS_ROLE()}`
    )

    assert.equal(await stakingRouter.getWithdrawalCredentials(), pad('0x0202', 32))
    assert.equal(await app.getWithdrawalCredentials(), pad('0x0202', 32))
  })

  it('setWithdrawalCredentials resets unused keys', async () => {
    await operators.addNodeOperator('1', ADDRESS_1, { from: voting })
    await operators.addNodeOperator('2', ADDRESS_2, { from: voting })

    await stakingRouter.setWithdrawalCredentials(pad('0x0202', 32), { from: voting })

    await operators.addSigningKeys(0, 1, pad('0x010203', 48), pad('0x01', 96), { from: voting })
    await operators.addSigningKeys(1, 2, hexConcat(pad('0x050505', 48), pad('0x060606', 48)), hexConcat(pad('0x02', 96), pad('0x03', 96)), {
      from: voting
    })

    await operators.setNodeOperatorStakingLimit(0, UNLIMITED, { from: voting })
    await operators.setNodeOperatorStakingLimit(1, UNLIMITED, { from: voting })

    assertBn(await operators.getTotalSigningKeyCount(0, { from: nobody }), 1)
    assertBn(await operators.getUnusedSigningKeyCount(0, { from: nobody }), 1)
    assertBn(await operators.getTotalSigningKeyCount(1, { from: nobody }), 2)
    assertBn(await operators.getUnusedSigningKeyCount(1, { from: nobody }), 2)

    await stakingRouter.setWithdrawalCredentials(pad('0x0203', 32), { from: voting })

    assertBn(await operators.getTotalSigningKeyCount(0, { from: nobody }), 0)
    assertBn(await operators.getUnusedSigningKeyCount(0, { from: nobody }), 0)
    assertBn(await operators.getTotalSigningKeyCount(1, { from: nobody }), 0)
    assertBn(await operators.getUnusedSigningKeyCount(1, { from: nobody }), 0)
    assert.equal(await app.getWithdrawalCredentials({ from: nobody }), pad('0x0203', 32))
  })

  it('pad64 works', async () => {
    await assertRevert(beaconChainDepositor.pad64('0x'))
    await assertRevert(beaconChainDepositor.pad64('0x11'))
    await assertRevert(beaconChainDepositor.pad64('0x1122'))
    await assertRevert(beaconChainDepositor.pad64(pad('0x1122', 31)))
    await assertRevert(beaconChainDepositor.pad64(pad('0x1122', 65)))
    await assertRevert(beaconChainDepositor.pad64(pad('0x1122', 265)))

    assert.equal(await beaconChainDepositor.pad64(pad('0x1122', 32)), pad('0x1122', 32) + '0'.repeat(64))
    assert.equal(await beaconChainDepositor.pad64(pad('0x1122', 36)), pad('0x1122', 36) + '0'.repeat(56))
    assert.equal(await beaconChainDepositor.pad64(pad('0x1122', 64)), pad('0x1122', 64))
  })

  it('Lido.deposit(uint256,uint256,bytes) reverts when called by account without DEPOSIT_ROLE granted', async () => {
    await assertRevert(
      app.methods['deposit(uint256,uint256,bytes)'](MAX_DEPOSITS, CURATED_MODULE_ID, CALLDATA, { from: nobody }),
      'APP_AUTH_DSM_FAILED'
    )
  })

  it('deposit works', async () => {
    await stakingRouter.setWithdrawalCredentials('0x00', { from: voting })

    await operators.addNodeOperator('1', ADDRESS_1, { from: voting })
    await operators.addNodeOperator('2', ADDRESS_2, { from: voting })

    await operators.addSigningKeys(0, 1, pad('0x010203', 48), pad('0x01', 96), { from: voting })
    await operators.addSigningKeys(
      0,
      3,
      hexConcat(pad('0x010204', 48), pad('0x010205', 48), pad('0x010206', 48)),
      hexConcat(pad('0x01', 96), pad('0x01', 96), pad('0x01', 96)),
      { from: voting }
    )

    await operators.setNodeOperatorStakingLimit(0, UNLIMITED, { from: voting })
    await operators.setNodeOperatorStakingLimit(1, UNLIMITED, { from: voting })

    // zero deposits revert
    await assertRevert(app.submit(ZERO_ADDRESS, { from: user1, value: ETH(0) }), 'ZERO_DEPOSIT')
    await assertRevert(web3.eth.sendTransaction({ to: app.address, from: user2, value: ETH(0) }), 'ZERO_DEPOSIT')

    // +1 ETH
    await web3.eth.sendTransaction({ to: app.address, from: user1, value: ETH(1) })
    await app.methods['deposit(uint256,uint256,bytes)'](MAX_DEPOSITS, CURATED_MODULE_ID, CALLDATA, { from: depositor })
    await checkStat({ depositedValidators: 0, beaconValidators: 0, beaconBalance: ETH(0) })
    assertBn(await depositContract.totalCalls(), 0)
    assertBn(await app.getTotalPooledEther(), ETH(1))
    assertBn(await app.getBufferedEther(), ETH(1))
    assertBn(await app.getTotalELRewardsCollected(), 0)
    assertBn(await app.balanceOf(user1), tokens(1))
    assertBn(await app.totalSupply(), tokens(1))

    // +2 ETH
    const receipt = await app.submit(ZERO_ADDRESS, { from: user2, value: ETH(2) }) // another form of a deposit call

    assertEvent(receipt, 'Transfer', { expectedArgs: { from: ZERO_ADDRESS, to: user2, value: ETH(2) } })

    await checkStat({ depositedValidators: 0, beaconValidators: 0, beaconBalance: ETH(0) })
    assertBn(await depositContract.totalCalls(), 0)
    assertBn(await app.getTotalPooledEther(), ETH(3))
    assertBn(await app.getBufferedEther(), ETH(3))
    assertBn(await app.getTotalELRewardsCollected(), 0)
    assertBn(await app.balanceOf(user2), tokens(2))
    assertBn(await app.totalSupply(), tokens(3))

    // +30 ETH
    await web3.eth.sendTransaction({ to: app.address, from: user3, value: ETH(30) })

    await operators.addSigningKeys(0, 1, pad('0x010203', 48), pad('0x01', 96), { from: voting })

    // can not deposit with unset withdrawalCredentials
    await assert.revertsWithCustomError(
      app.methods['deposit(uint256,uint256,bytes)'](MAX_DEPOSITS, CURATED_MODULE_ID, CALLDATA, { from: depositor }),
      'ErrorEmptyWithdrawalsCredentials()'
    )
    // set withdrawalCredentials with keys, because they were trimmed
    await stakingRouter.setWithdrawalCredentials(pad('0x0202', 32), { from: voting })

    assertBn(await stakingRouter.getStakingModuleMaxDepositableKeys(CURATED_MODULE_ID), 0)

    await operators.addSigningKeys(0, 1, pad('0x010203', 48), pad('0x01', 96), { from: voting })
    await operators.addSigningKeys(
      0,
      3,
      hexConcat(pad('0x010204', 48), pad('0x010205', 48), pad('0x010206', 48)),
      hexConcat(pad('0x01', 96), pad('0x01', 96), pad('0x01', 96)),
      { from: voting }
    )
    await operators.setNodeOperatorStakingLimit(0, UNLIMITED, { from: voting })

    assertBn(await stakingRouter.getStakingModuleMaxDepositableKeys(CURATED_MODULE_ID), 1)
    assertBn(await app.getTotalPooledEther(), ETH(33))
    assertBn(await app.getBufferedEther(), ETH(33))

    // now deposit works
    await app.methods['deposit(uint256,uint256,bytes)'](MAX_DEPOSITS, CURATED_MODULE_ID, CALLDATA, { from: depositor })

    await checkStat({ depositedValidators: 1, beaconValidators: 0, beaconBalance: ETH(0) })
    assertBn(await app.getTotalPooledEther(), ETH(33))
    assertBn(await app.getBufferedEther(), ETH(1))
    assertBn(await app.balanceOf(user1), tokens(1))
    assertBn(await app.balanceOf(user2), tokens(2))
    assertBn(await app.balanceOf(user3), tokens(30))
    assertBn(await app.totalSupply(), tokens(33))

    assertBn(await depositContract.totalCalls(), 1)
    const c0 = await depositContract.calls.call(0)
    assert.equal(c0.pubkey, pad('0x010203', 48))
    assert.equal(c0.withdrawal_credentials, pad('0x0202', 32))
    assert.equal(c0.signature, pad('0x01', 96))
    assertBn(c0.value, ETH(32))

    // +100 ETH, test partial unbuffering
    await web3.eth.sendTransaction({ to: app.address, from: user1, value: ETH(100) })
    await app.deposit(1, 1, CALLDATA, { from: depositor })
    await checkStat({ depositedValidators: 2, beaconValidators: 0, beaconBalance: ETH(0) })
    assertBn(await app.getTotalPooledEther(), ETH(133))
    assertBn(await app.getBufferedEther(), ETH(69))
    assertBn(await app.balanceOf(user1), tokens(101))
    assertBn(await app.balanceOf(user2), tokens(2))
    assertBn(await app.balanceOf(user3), tokens(30))
    assertBn(await app.totalSupply(), tokens(133))

    await app.methods['deposit(uint256,uint256,bytes)'](MAX_DEPOSITS, CURATED_MODULE_ID, CALLDATA, { from: depositor })
    await checkStat({ depositedValidators: 4, beaconValidators: 0, beaconBalance: ETH(0) })
    assertBn(await app.getTotalPooledEther(), ETH(133))
    assertBn(await app.getBufferedEther(), ETH(5))
    assertBn(await app.balanceOf(user1), tokens(101))
    assertBn(await app.balanceOf(user2), tokens(2))
    assertBn(await app.balanceOf(user3), tokens(30))
    assertBn(await app.totalSupply(), tokens(133))

    assertBn(await depositContract.totalCalls(), 4)
    const calls = {}
    for (const i of [1, 2, 3]) {
      calls[i] = await depositContract.calls.call(i)
      assert.equal(calls[i].withdrawal_credentials, pad('0x0202', 32))
      assert.equal(calls[i].signature, pad('0x01', 96))
      assertBn(calls[i].value, ETH(32))
    }
    assert.equal(calls[1].pubkey, pad('0x010204', 48))
    assert.equal(calls[2].pubkey, pad('0x010205', 48))
    assert.equal(calls[3].pubkey, pad('0x010206', 48))
  })

  it('deposit uses the expected signing keys', async () => {
    await operators.addNodeOperator('1', ADDRESS_1, { from: voting })
    await operators.addNodeOperator('2', ADDRESS_2, { from: voting })

    const op0 = {
      keys: Array.from({ length: 3 }, (_, i) => `0x11${i}${i}` + 'abcd'.repeat(46 / 2)),
      sigs: Array.from({ length: 3 }, (_, i) => `0x11${i}${i}` + 'cdef'.repeat(94 / 2))
    }

    const op1 = {
      keys: Array.from({ length: 3 }, (_, i) => `0x22${i}${i}` + 'efab'.repeat(46 / 2)),
      sigs: Array.from({ length: 3 }, (_, i) => `0x22${i}${i}` + 'fcde'.repeat(94 / 2))
    }

    await stakingRouter.setWithdrawalCredentials(pad('0x0202', 32), { from: voting })

    await operators.addSigningKeys(0, 3, hexConcat(...op0.keys), hexConcat(...op0.sigs), { from: voting })
    await operators.addSigningKeys(1, 3, hexConcat(...op1.keys), hexConcat(...op1.sigs), { from: voting })

    await operators.setNodeOperatorStakingLimit(0, UNLIMITED, { from: voting })
    await operators.setNodeOperatorStakingLimit(1, UNLIMITED, { from: voting })

    await app.submit(ZERO_ADDRESS, { from: user2, value: ETH(32) })
    await app.methods['deposit(uint256,uint256,bytes)'](MAX_DEPOSITS, CURATED_MODULE_ID, CALLDATA, { from: depositor })
    assertBn(await depositContract.totalCalls(), 1, 'first submit: total deposits')

    await app.submit(ZERO_ADDRESS, { from: user2, value: ETH(2 * 32) })
    await app.methods['deposit(uint256,uint256,bytes)'](MAX_DEPOSITS, CURATED_MODULE_ID, CALLDATA, { from: depositor })
    assertBn(await depositContract.totalCalls(), 3, 'second submit: total deposits')

    await app.submit(ZERO_ADDRESS, { from: user2, value: ETH(3 * 32) })
    await app.methods['deposit(uint256,uint256,bytes)'](MAX_DEPOSITS, CURATED_MODULE_ID, CALLDATA, { from: depositor })
    assertBn(await depositContract.totalCalls(), 6, 'third submit: total deposits')

    const calls = await Promise.all(Array.from({ length: 6 }, (_, i) => depositContract.calls(i)))
    const keys = [...op0.keys, ...op1.keys]
    const sigs = [...op0.sigs, ...op1.sigs]
    const pairs = keys.map((key, i) => `${key}|${sigs[i]}`)

    assert.sameMembers(
      calls.map((c) => `${c.pubkey}|${c.signature}`),
      pairs,
      'pairs'
    )
  })

  it('deposit works when the first node operator is inactive', async () => {
    await operators.addNodeOperator('1', ADDRESS_1, { from: voting })
    await operators.addNodeOperator('2', ADDRESS_2, { from: voting })

    await stakingRouter.setWithdrawalCredentials(pad('0x0202', 32), { from: voting })

    await operators.addSigningKeys(0, 1, pad('0x010203', 48), pad('0x01', 96), { from: voting })
    await operators.addSigningKeys(1, 1, pad('0x030405', 48), pad('0x06', 96), { from: voting })

    await operators.setNodeOperatorStakingLimit(0, UNLIMITED, { from: voting })
    await operators.setNodeOperatorStakingLimit(1, UNLIMITED, { from: voting })

    await operators.deactivateNodeOperator(0, { from: voting })
    await app.submit(ZERO_ADDRESS, { from: user2, value: ETH(32) })

    await app.methods['deposit(uint256,uint256,bytes)'](MAX_DEPOSITS, CURATED_MODULE_ID, CALLDATA, { from: depositor })
    assertBn(await depositContract.totalCalls(), 1)
  })

  it('submits with zero and non-zero referrals work', async () => {
    const REFERRAL = '0xDeaDbeefdEAdbeefdEadbEEFdeadbeEFdEaDbeeF'
    let receipt
    receipt = await app.submit(REFERRAL, { from: user2, value: ETH(2) })
    assertEvent(receipt, 'Submitted', { expectedArgs: { sender: user2, amount: ETH(2), referral: REFERRAL } })
    receipt = await app.submit(ZERO_ADDRESS, { from: user2, value: ETH(5) })
    assertEvent(receipt, 'Submitted', { expectedArgs: { sender: user2, amount: ETH(5), referral: ZERO_ADDRESS } })
  })

  const verifyStakeLimitState = async (
    expectedMaxStakeLimit,
    expectedLimitIncrease,
    expectedCurrentStakeLimit,
    expectedIsStakingPaused,
    expectedIsStakingLimited
  ) => {
    assert((await app.isStakingPaused()) === false)
    currentStakeLimit = await app.getCurrentStakeLimit()
    assertBn(currentStakeLimit, expectedCurrentStakeLimit)

    isStakingPaused = await app.isStakingPaused()
    assert.equal(isStakingPaused, expectedIsStakingPaused)
      ; ({
        isStakingPaused,
        isStakingLimitSet,
        currentStakeLimit,
        maxStakeLimit,
        maxStakeLimitGrowthBlocks,
        prevStakeLimit,
        prevStakeBlockNumber
      } = await app.getStakeLimitFullInfo())

    assertBn(currentStakeLimit, expectedCurrentStakeLimit)
    assertBn(maxStakeLimit, expectedMaxStakeLimit)
    assert.equal(isStakingPaused, expectedIsStakingPaused)
    assert.equal(isStakingLimitSet, expectedIsStakingLimited)

    if (isStakingLimitSet) {
      assertBn(maxStakeLimitGrowthBlocks, expectedLimitIncrease > 0 ? expectedMaxStakeLimit / expectedLimitIncrease : 0)
    }
  }

  it('staking pause & unlimited resume works', async () => {
    let receipt

    const MAX_UINT256 = bn(2).pow(bn(256)).sub(bn(1))
    await verifyStakeLimitState(bn(0), bn(0), MAX_UINT256, false, false)
    receipt = await app.submit(ZERO_ADDRESS, { from: user2, value: ETH(2) })
    assertEvent(receipt, 'Submitted', { expectedArgs: { sender: user2, amount: ETH(2), referral: ZERO_ADDRESS } })

    await assertRevert(app.pauseStaking(), 'APP_AUTH_FAILED')
    receipt = await app.pauseStaking({ from: voting })
    assertEvent(receipt, 'StakingPaused')
    verifyStakeLimitState(bn(0), bn(0), bn(0), true, false)

    await assertRevert(web3.eth.sendTransaction({ to: app.address, from: user2, value: ETH(2) }), `STAKING_PAUSED`)
    await assertRevert(app.submit(ZERO_ADDRESS, { from: user2, value: ETH(2) }), `STAKING_PAUSED`)

    await assertRevert(app.resumeStaking(), 'APP_AUTH_FAILED')
    receipt = await app.resumeStaking({ from: voting })
    assertEvent(receipt, 'StakingResumed')
    await verifyStakeLimitState(bn(0), bn(0), MAX_UINT256, false, false)

    await web3.eth.sendTransaction({ to: app.address, from: user2, value: ETH(1.1) })
    receipt = await app.submit(ZERO_ADDRESS, { from: user2, value: ETH(1.4) })
    assertEvent(receipt, 'Submitted', { expectedArgs: { sender: user2, amount: ETH(1.4), referral: ZERO_ADDRESS } })
  })

  it('staking resume with a limit works', async () => {
    let receipt

    const blocksToReachMaxStakeLimit = 300
    const expectedMaxStakeLimit = ETH(3)
    const limitIncreasePerBlock = bn(expectedMaxStakeLimit).div(bn(blocksToReachMaxStakeLimit)) // 1 * 10**16

    receipt = await app.resumeStaking({ from: voting })
    assertEvent(receipt, 'StakingResumed')

    await assertRevert(app.setStakingLimit(expectedMaxStakeLimit, limitIncreasePerBlock), 'APP_AUTH_FAILED')
    receipt = await app.setStakingLimit(expectedMaxStakeLimit, limitIncreasePerBlock, { from: voting })
    assertEvent(receipt, 'StakingLimitSet', {
      expectedArgs: {
        maxStakeLimit: expectedMaxStakeLimit,
        stakeLimitIncreasePerBlock: limitIncreasePerBlock
      }
    })

    await verifyStakeLimitState(expectedMaxStakeLimit, limitIncreasePerBlock, expectedMaxStakeLimit, false, true)
    receipt = await app.submit(ZERO_ADDRESS, { from: user2, value: ETH(2) })
    assertEvent(receipt, 'Submitted', { expectedArgs: { sender: user2, amount: ETH(2), referral: ZERO_ADDRESS } })
    await verifyStakeLimitState(expectedMaxStakeLimit, limitIncreasePerBlock, ETH(1), false, true)
    await assertRevert(app.submit(ZERO_ADDRESS, { from: user2, value: ETH(2.5) }), `STAKE_LIMIT`)
    await verifyStakeLimitState(expectedMaxStakeLimit, limitIncreasePerBlock, bn(ETH(1)).add(limitIncreasePerBlock), false, true)

    // expect to grow for another 1.5 ETH since last submit
    // every revert produces new block, so we need to account that block
    await waitBlocks(blocksToReachMaxStakeLimit / 2 - 1)
    await verifyStakeLimitState(expectedMaxStakeLimit, limitIncreasePerBlock, ETH(2.5), false, true)
    await assertRevert(app.submit(ZERO_ADDRESS, { from: user2, value: ETH(2.6) }), `STAKE_LIMIT`)
    receipt = await app.submit(ZERO_ADDRESS, { from: user2, value: ETH(2.5) })
    assertEvent(receipt, 'Submitted', { expectedArgs: { sender: user2, amount: ETH(2.5), referral: ZERO_ADDRESS } })
    await verifyStakeLimitState(expectedMaxStakeLimit, limitIncreasePerBlock, limitIncreasePerBlock.muln(2), false, true)

    await assertRevert(app.submit(ZERO_ADDRESS, { from: user2, value: ETH(0.1) }), `STAKE_LIMIT`)
    await verifyStakeLimitState(expectedMaxStakeLimit, limitIncreasePerBlock, limitIncreasePerBlock.muln(3), false, true)
    // once again, we are subtracting blocks number induced by revert checks
    await waitBlocks(blocksToReachMaxStakeLimit / 3 - 4)

    receipt = await app.submit(ZERO_ADDRESS, { from: user1, value: ETH(1) })
    assertEvent(receipt, 'Submitted', { expectedArgs: { sender: user1, amount: ETH(1), referral: ZERO_ADDRESS } })
    await verifyStakeLimitState(expectedMaxStakeLimit, limitIncreasePerBlock, ETH(0), false, true)

    // check that limit is restored completely
    await waitBlocks(blocksToReachMaxStakeLimit)
    await verifyStakeLimitState(expectedMaxStakeLimit, limitIncreasePerBlock, expectedMaxStakeLimit, false, true)

    // check that limit is capped by maxLimit value and doesn't grow infinitely
    await waitBlocks(10)
    await verifyStakeLimitState(expectedMaxStakeLimit, limitIncreasePerBlock, expectedMaxStakeLimit, false, true)

    await assertRevert(app.setStakingLimit(ETH(0), ETH(0), { from: voting }), `ZERO_MAX_STAKE_LIMIT`)
    await assertRevert(app.setStakingLimit(ETH(1), ETH(1.1), { from: voting }), `TOO_LARGE_LIMIT_INCREASE`)
    await assertRevert(app.setStakingLimit(ETH(1), bn(10), { from: voting }), `TOO_SMALL_LIMIT_INCREASE`)
  })

  it('resume staking with an one-shot limit works', async () => {
    let receipt

    const expectedMaxStakeLimit = ETH(7)
    const limitIncreasePerBlock = 0

    receipt = await app.resumeStaking({ from: voting })
    assertEvent(receipt, 'StakingResumed')
    receipt = await app.setStakingLimit(expectedMaxStakeLimit, limitIncreasePerBlock, { from: voting })
    assertEvent(receipt, 'StakingLimitSet', {
      expectedArgs: {
        maxStakeLimit: expectedMaxStakeLimit,
        stakeLimitIncreasePerBlock: limitIncreasePerBlock
      }
    })

    await verifyStakeLimitState(expectedMaxStakeLimit, limitIncreasePerBlock, expectedMaxStakeLimit, false, true)
    receipt = await app.submit(ZERO_ADDRESS, { from: user2, value: ETH(5) })
    assertEvent(receipt, 'Submitted', { expectedArgs: { sender: user2, amount: ETH(5), referral: ZERO_ADDRESS } })
    await verifyStakeLimitState(expectedMaxStakeLimit, limitIncreasePerBlock, ETH(2), false, true)
    receipt = await app.submit(ZERO_ADDRESS, { from: user2, value: ETH(2) })
    assertEvent(receipt, 'Submitted', { expectedArgs: { sender: user2, amount: ETH(2), referral: ZERO_ADDRESS } })
    await verifyStakeLimitState(expectedMaxStakeLimit, limitIncreasePerBlock, ETH(0), false, true)
    await assertRevert(app.submit(ZERO_ADDRESS, { from: user2, value: ETH(0.1) }), `STAKE_LIMIT`)
    await verifyStakeLimitState(expectedMaxStakeLimit, limitIncreasePerBlock, ETH(0), false, true)
    await waitBlocks(100)
    await verifyStakeLimitState(expectedMaxStakeLimit, limitIncreasePerBlock, ETH(0), false, true)
  })

  it('resume staking with various changing limits work', async () => {
    let receipt

    const expectedMaxStakeLimit = ETH(9)
    const limitIncreasePerBlock = bn(expectedMaxStakeLimit).divn(100)

    receipt = await app.resumeStaking({ from: voting })
    assertEvent(receipt, 'StakingResumed')
    receipt = await app.setStakingLimit(expectedMaxStakeLimit, limitIncreasePerBlock, { from: voting })
    assertEvent(receipt, 'StakingLimitSet', {
      expectedArgs: {
        maxStakeLimit: expectedMaxStakeLimit,
        stakeLimitIncreasePerBlock: limitIncreasePerBlock
      }
    })

    await verifyStakeLimitState(expectedMaxStakeLimit, limitIncreasePerBlock, expectedMaxStakeLimit, false, true)

    const smallerExpectedMaxStakeLimit = ETH(5)
    const smallerLimitIncreasePerBlock = bn(smallerExpectedMaxStakeLimit).divn(200)

    receipt = await app.setStakingLimit(smallerExpectedMaxStakeLimit, smallerLimitIncreasePerBlock, { from: voting })
    assertEvent(receipt, 'StakingLimitSet', {
      expectedArgs: {
        maxStakeLimit: smallerExpectedMaxStakeLimit,
        stakeLimitIncreasePerBlock: smallerLimitIncreasePerBlock
      }
    })

    await verifyStakeLimitState(smallerExpectedMaxStakeLimit, smallerLimitIncreasePerBlock, smallerExpectedMaxStakeLimit, false, true)

    const largerExpectedMaxStakeLimit = ETH(10)
    const largerLimitIncreasePerBlock = bn(largerExpectedMaxStakeLimit).divn(1000)

    receipt = await app.setStakingLimit(largerExpectedMaxStakeLimit, largerLimitIncreasePerBlock, { from: voting })
    assertEvent(receipt, 'StakingLimitSet', {
      expectedArgs: {
        maxStakeLimit: largerExpectedMaxStakeLimit,
        stakeLimitIncreasePerBlock: largerLimitIncreasePerBlock
      }
    })

    await verifyStakeLimitState(largerExpectedMaxStakeLimit, largerLimitIncreasePerBlock, smallerExpectedMaxStakeLimit, false, true)

    await assertRevert(app.removeStakingLimit(), 'APP_AUTH_FAILED')
    receipt = await app.removeStakingLimit({ from: voting })
    assertEvent(receipt, 'StakingLimitRemoved')

    await verifyStakeLimitState(0, 0, bn(2).pow(bn(256)).sub(bn(1)), false, false)
  })

  it('reverts when trying to call unknown function', async () => {
    const wrongMethodABI = '0x00'
    await assertRevert(web3.eth.sendTransaction({ to: app.address, from: user2, value: ETH(1), data: wrongMethodABI }), 'NON_EMPTY_DATA')
    await assertRevert(web3.eth.sendTransaction({ to: app.address, from: user2, value: ETH(0), data: wrongMethodABI }), 'NON_EMPTY_DATA')
  })

  it('key removal is taken into account during deposit', async () => {
    await operators.addNodeOperator('1', ADDRESS_1, { from: voting })
    await operators.addNodeOperator('2', ADDRESS_2, { from: voting })

    await stakingRouter.setWithdrawalCredentials(pad('0x0202', 32), { from: voting })
    await operators.addSigningKeys(0, 1, pad('0x010203', 48), pad('0x01', 96), { from: voting })
    await operators.addSigningKeys(
      0,
      3,
      hexConcat(pad('0x010204', 48), pad('0x010205', 48), pad('0x010206', 48)),
      hexConcat(pad('0x01', 96), pad('0x01', 96), pad('0x01', 96)),
      { from: voting }
    )

    await operators.setNodeOperatorStakingLimit(0, UNLIMITED, { from: voting })
    await operators.setNodeOperatorStakingLimit(1, UNLIMITED, { from: voting })

    await web3.eth.sendTransaction({ to: app.address, from: user3, value: ETH(33) })
    await app.methods['deposit(uint256,uint256,bytes)'](MAX_DEPOSITS, CURATED_MODULE_ID, CALLDATA, { from: depositor })
    assertBn(await depositContract.totalCalls(), 1)
    await assertRevert(operators.removeSigningKey(0, 0, { from: voting }), 'KEY_WAS_USED')

    assertBn(await app.getBufferedEther(), ETH(1))

    await operators.removeSigningKey(0, 1, { from: voting })

    await web3.eth.sendTransaction({ to: app.address, from: user3, value: ETH(100) })

    await app.methods['deposit(uint256,uint256,bytes)'](MAX_DEPOSITS, CURATED_MODULE_ID, CALLDATA, { from: depositor })
    assertBn(await depositContract.totalCalls(), 1)
    assertBn(await app.getTotalPooledEther(), ETH(133))
    assertBn(await app.getBufferedEther(), ETH(101))
  })

  it("out of signing keys doesn't revert but buffers", async () => {
    await operators.addNodeOperator('1', ADDRESS_1, { from: voting })
    await operators.addNodeOperator('2', ADDRESS_2, { from: voting })

    await stakingRouter.setWithdrawalCredentials(pad('0x0202', 32), { from: voting })

    await operators.addSigningKeys(0, 1, pad('0x010203', 48), pad('0x01', 96), { from: voting })

    await operators.setNodeOperatorStakingLimit(0, UNLIMITED, { from: voting })
    await operators.setNodeOperatorStakingLimit(1, UNLIMITED, { from: voting })

    await web3.eth.sendTransaction({ to: app.address, from: user3, value: ETH(100) })
    await app.methods['deposit(uint256,uint256,bytes)'](MAX_DEPOSITS, CURATED_MODULE_ID, CALLDATA, { from: depositor })
    await checkStat({ depositedValidators: 1, beaconValidators: 0, beaconBalance: ETH(0) })
    assertBn(await depositContract.totalCalls(), 1)
    assertBn(await app.getTotalPooledEther(), ETH(100))
    assertBn(await app.getBufferedEther(), ETH(100 - 32))

    // buffer unwinds
    await operators.addSigningKeys(
      0,
      3,
      hexConcat(pad('0x010204', 48), pad('0x010205', 48), pad('0x010206', 48)),
      hexConcat(pad('0x01', 96), pad('0x01', 96), pad('0x01', 96)),
      { from: voting }
    )

    // increase staking limit
    await operators.setNodeOperatorStakingLimit(0, UNLIMITED, { from: voting })

    await web3.eth.sendTransaction({ to: app.address, from: user1, value: ETH(1) })
    await app.methods['deposit(uint256,uint256,bytes)'](MAX_DEPOSITS, CURATED_MODULE_ID, CALLDATA, { from: depositor })
    await checkStat({ depositedValidators: 3, beaconValidators: 0, beaconBalance: ETH(0) })
    assertBn(await depositContract.totalCalls(), 3)
    assertBn(await app.getTotalPooledEther(), ETH(101))
    assertBn(await app.getBufferedEther(), ETH(5))
  })

  it('handleOracleReport works', async () => {
    await operators.addNodeOperator('1', ADDRESS_1, { from: voting })
    await operators.addNodeOperator('2', ADDRESS_2, { from: voting })

    await stakingRouter.setWithdrawalCredentials(pad('0x0202', 32), { from: voting })
    await operators.addSigningKeys(0, 1, pad('0x010203', 48), pad('0x01', 96), { from: voting })
    await operators.addSigningKeys(
      0,
      3,
      hexConcat(pad('0x010204', 48), pad('0x010205', 48), pad('0x010206', 48)),
      hexConcat(pad('0x01', 96), pad('0x01', 96), pad('0x01', 96)),
      { from: voting }
    )

    await operators.setNodeOperatorStakingLimit(0, UNLIMITED, { from: voting })
    await operators.setNodeOperatorStakingLimit(1, UNLIMITED, { from: voting })

    await web3.eth.sendTransaction({ to: app.address, from: user2, value: ETH(34) })
    await app.methods['deposit(uint256,uint256,bytes)'](MAX_DEPOSITS, CURATED_MODULE_ID, CALLDATA, { from: depositor })
    await checkStat({ depositedValidators: 1, beaconValidators: 0, beaconBalance: ETH(0) })

    await assertRevert(
      app.handleOracleReport(await getTimestamp(), 1, ETH(30), 0, 0, 0, 0, 0, { from: appManager }),
      'APP_AUTH_FAILED'
    )

    await pushReport(1, ETH(30))
    await checkStat({ depositedValidators: 1, beaconValidators: 1, beaconBalance: ETH(30) })

    await assertRevert(app.handleOracleReport(await getTimestamp(), 1, ETH(29), 0, 0, 0, 0, 0, { from: nobody }), 'APP_AUTH_FAILED')

    await pushReport(1, ETH(100)) // stale data
    await checkStat({ depositedValidators: 1, beaconValidators: 1, beaconBalance: ETH(100) })

    await pushReport(1, ETH(33))
    await checkStat({ depositedValidators: 1, beaconValidators: 1, beaconBalance: ETH(33) })
  })

  it('oracle data affects deposits', async () => {
    await operators.addNodeOperator('1', ADDRESS_1, { from: voting })
    await operators.addNodeOperator('2', ADDRESS_2, { from: voting })

    await web3.eth.sendTransaction({ to: app.address, from: user2, value: ETH(34) })
    const withdrawal = await WithdrawalVault.new(app.address, treasury)
    const withdrawalCredentials = hexConcat('0x01', pad(withdrawal.address, 31))
    await stakingRouter.setWithdrawalCredentials(withdrawalCredentials, { from: voting })
    await operators.addSigningKeys(0, 1, pad('0x010203', 48), pad('0x01', 96), { from: voting })
    await operators.addSigningKeys(
      0,
      3,
      hexConcat(pad('0x010204', 48), pad('0x010205', 48), pad('0x010206', 48)),
      hexConcat(pad('0x01', 96), pad('0x01', 96), pad('0x01', 96)),
      { from: voting }
    )

    await operators.setNodeOperatorStakingLimit(0, UNLIMITED, { from: voting })
    await operators.setNodeOperatorStakingLimit(1, UNLIMITED, { from: voting })

    await app.methods['deposit(uint256,uint256,bytes)'](MAX_DEPOSITS, CURATED_MODULE_ID, CALLDATA, { from: depositor })
    await checkStat({ depositedValidators: 1, beaconValidators: 0, beaconBalance: ETH(0) })
    assertBn(await depositContract.totalCalls(), 1)
    assertBn(await app.getTotalPooledEther(), ETH(34))
    assertBn(await app.getBufferedEther(), ETH(2))

    // down
    await pushReport(1, ETH(15))

    await checkStat({ depositedValidators: 1, beaconValidators: 1, beaconBalance: ETH(15) })
    assertBn(await depositContract.totalCalls(), 1)
    assertBn(await app.getTotalPooledEther(), ETH(17))
    assertBn(await app.getBufferedEther(), ETH(2))
    assertBn(await app.totalSupply(), tokens(17))

    // deposit, ratio is 0.5
    await web3.eth.sendTransaction({ to: app.address, from: user1, value: ETH(2) })
    await app.methods['deposit(uint256,uint256,bytes)'](MAX_DEPOSITS, CURATED_MODULE_ID, CALLDATA, { from: depositor })

    await checkStat({ depositedValidators: 1, beaconValidators: 1, beaconBalance: ETH(15) })
    assertBn(await depositContract.totalCalls(), 1)
    assertBn(await app.getTotalPooledEther(), ETH(19))
    assertBn(await app.getBufferedEther(), ETH(4))
    assertBn(await app.balanceOf(user1), tokens(2))
    assertBn(await app.totalSupply(), tokens(19))

    // up
    await assertRevert(pushReport(2, ETH(48)), 'REPORTED_MORE_DEPOSITED')
    await pushReport(1, ETH(48))

    await checkStat({ depositedValidators: 1, beaconValidators: 1, beaconBalance: ETH(48) })
    assertBn(await depositContract.totalCalls(), 1)
    assertBn(await app.getTotalPooledEther(), ETH(52))
    assertBn(await app.getBufferedEther(), ETH(4))
    assertBn(await app.totalSupply(), tokens(52))
  })

  it('can stop and resume', async () => {
    await operators.addNodeOperator('1', ADDRESS_1, { from: voting })
    await operators.addNodeOperator('2', ADDRESS_2, { from: voting })

    await stakingRouter.setWithdrawalCredentials(pad('0x0202', 32), { from: voting })
    await operators.addSigningKeys(0, 1, pad('0x010203', 48), pad('0x01', 96), { from: voting })
    await operators.addSigningKeys(
      0,
      3,
      hexConcat(pad('0x010204', 48), pad('0x010205', 48), pad('0x010206', 48)),
      hexConcat(pad('0x01', 96), pad('0x01', 96), pad('0x01', 96)),
      { from: voting }
    )

    await operators.setNodeOperatorStakingLimit(0, UNLIMITED, { from: voting })
    await operators.setNodeOperatorStakingLimit(1, UNLIMITED, { from: voting })

    await web3.eth.sendTransaction({ to: app.address, from: user2, value: ETH(40) })
    await app.methods['deposit(uint256,uint256,bytes)'](MAX_DEPOSITS, CURATED_MODULE_ID, CALLDATA, { from: depositor })
    await checkStat({ depositedValidators: 1, beaconValidators: 0, beaconBalance: ETH(0) })
    assertBn(await app.getBufferedEther(), ETH(8))

    await assertRevert(app.stop({ from: user2 }), 'APP_AUTH_FAILED')
    await app.stop({ from: voting })
    assert((await app.isStakingPaused()) === true)

    await assertRevert(web3.eth.sendTransaction({ to: app.address, from: user1, value: ETH(4) }), 'STAKING_PAUSED')
    await assertRevert(web3.eth.sendTransaction({ to: app.address, from: user1, value: ETH(4) }), 'STAKING_PAUSED')
    await assertRevert(app.submit('0xdeadbeefdeadbeefdeadbeefdeadbeefdeadbeef', { from: user1, value: ETH(4) }), 'STAKING_PAUSED')

    await assertRevert(app.resume({ from: user2 }), 'APP_AUTH_FAILED')
    await app.resume({ from: voting })
    assert((await app.isStakingPaused()) === false)

    await web3.eth.sendTransaction({ to: app.address, from: user1, value: ETH(4) })
    await app.methods['deposit(uint256,uint256,bytes)'](MAX_DEPOSITS, CURATED_MODULE_ID, CALLDATA, { from: depositor })
    await checkStat({ depositedValidators: 1, beaconValidators: 0, beaconBalance: ETH(0) })
    assertBn(await app.getBufferedEther(), ETH(12))
  })

  it('rewards distribution on module with zero treasury and module fee', async () => {
    await operators.addNodeOperator('1', ADDRESS_1, { from: voting })
    await operators.addNodeOperator('2', ADDRESS_2, { from: voting })

    await stakingRouter.setWithdrawalCredentials(pad('0x0202', 32), { from: voting })
    await operators.addSigningKeys(0, 1, pad('0x010203', 48), pad('0x01', 96), { from: voting })
    await operators.addSigningKeys(
      0,
      3,
      hexConcat(pad('0x010204', 48), pad('0x010205', 48), pad('0x010206', 48)),
      hexConcat(pad('0x01', 96), pad('0x01', 96), pad('0x01', 96)),
      { from: voting }
    )

    await operators.setNodeOperatorStakingLimit(0, UNLIMITED, { from: voting })
    await operators.setNodeOperatorStakingLimit(1, UNLIMITED, { from: voting })

    // get staking module
    const [curated] = await stakingRouter.getStakingModules()

    let module1 = await stakingRouter.getStakingModule(curated.id)
    assertBn(module1.targetShare, 10000)
    assertBn(module1.stakingModuleFee, 500)
    assertBn(module1.treasuryFee, 500)

    // stakingModuleId, targetShare, stakingModuleFee, treasuryFee
    await stakingRouter.updateStakingModule(module1.id, module1.targetShare, 0, 0, { from: voting })

    module1 = await stakingRouter.getStakingModule(curated.id)
    assertBn(module1.targetShare, 10000)
    assertBn(module1.stakingModuleFee, 0)
    assertBn(module1.treasuryFee, 0)

    // check stat before deposit
    await checkStat({ depositedValidators: 0, beaconValidators: 0, beaconBalance: 0 })

    await web3.eth.sendTransaction({ to: app.address, from: user2, value: ETH(34) })
    await app.methods['deposit(uint256,uint256,bytes)'](MAX_DEPOSITS, CURATED_MODULE_ID, CALLDATA, { from: depositor })

    await pushReport(1, ETH(36))
    await checkStat({ depositedValidators: 1, beaconValidators: 1, beaconBalance: ETH(36) })
    assertBn(await app.totalSupply(), ETH(38)) // remote + buffered
    await checkRewards({ treasury: 0, operator: 0 })

    // return module commission
    await stakingRouter.updateStakingModule(module1.id, module1.targetShare, 500, 500, { from: voting })

    //
    await pushReport(1, ETH(38))
    await checkStat({ depositedValidators: 1, beaconValidators: 1, beaconBalance: ETH(38) })
    assertBn(await app.totalSupply(), ETH(40)) // remote + buffered
    await checkRewards({ treasury: 100, operator: 99 })
  })

  it('rewards distribution works in a simple case', async () => {

    await operators.addNodeOperator('1', ADDRESS_1, { from: voting })
    await operators.addNodeOperator('2', ADDRESS_2, { from: voting })

    await operators.setNodeOperatorStakingLimit(0, UNLIMITED, { from: voting })
    await operators.setNodeOperatorStakingLimit(1, UNLIMITED, { from: voting })

    await web3.eth.sendTransaction({ to: app.address, from: user2, value: ETH(34) })
    const withdrawal = await WithdrawalVault.new(app.address, treasury)
    await stakingRouter.setWithdrawalCredentials(hexConcat('0x01', pad(withdrawal.address, 31)), { from: voting })
    await operators.addSigningKeys(0, 1, pad('0x010203', 48), pad('0x01', 96), { from: voting })
    await operators.addSigningKeys(
      0,
      3,
      hexConcat(pad('0x010204', 48), pad('0x010205', 48), pad('0x010206', 48)),
      hexConcat(pad('0x01', 96), pad('0x01', 96), pad('0x01', 96)),
      { from: voting }
    )

    await operators.setNodeOperatorStakingLimit(0, UNLIMITED, { from: voting })
    await operators.setNodeOperatorStakingLimit(1, UNLIMITED, { from: voting })

    await app.methods['deposit(uint256,uint256,bytes)'](MAX_DEPOSITS, CURATED_MODULE_ID, CALLDATA, { from: depositor })

    await pushReport(1, ETH(36))
    await checkStat({ depositedValidators: 1, beaconValidators: 1, beaconBalance: ETH(36) })
    assertBn(await app.totalSupply(), ETH(38)) // remote + buffered
    await checkRewards({ treasury: 199, operator: 199 })
  })

  it('rewards distribution works', async () => {
    await operators.addNodeOperator('1', ADDRESS_1, { from: voting })
    await operators.addNodeOperator('2', ADDRESS_2, { from: voting })

    await web3.eth.sendTransaction({ to: app.address, from: user2, value: ETH(34) })
    const withdrawal = await WithdrawalVault.new(app.address, treasury)
    await stakingRouter.setWithdrawalCredentials(hexConcat('0x01', pad(withdrawal.address, 31)), { from: voting })
    await operators.addSigningKeys(0, 1, pad('0x010203', 48), pad('0x01', 96), { from: voting })
    await operators.addSigningKeys(
      0,
      3,
      hexConcat(pad('0x010204', 48), pad('0x010205', 48), pad('0x010206', 48)),
      hexConcat(pad('0x01', 96), pad('0x01', 96), pad('0x01', 96)),
      { from: voting }
    )

    await operators.setNodeOperatorStakingLimit(0, UNLIMITED, { from: voting })
    await operators.setNodeOperatorStakingLimit(1, UNLIMITED, { from: voting })

    await app.methods['deposit(uint256,uint256,bytes)'](MAX_DEPOSITS, CURATED_MODULE_ID, CALLDATA, { from: depositor })
    // some slashing occurred
    await pushReport(1, ETH(30))

    await checkStat({ depositedValidators: 1, beaconValidators: 1, beaconBalance: ETH(30) })
    // ToDo check buffer=2
    assertBn(await app.totalSupply(), tokens(32)) // 30 remote (slashed) + 2 buffered = 32
    await checkRewards({ treasury: 0, operator: 0 })

    // rewarded 200 Ether (was 30, became 230)
    await pushReport(1, ETH(130))
    await checkStat({ depositedValidators: 1, beaconValidators: 1, beaconBalance: ETH(130) })
    // Todo check reward effects
    // await checkRewards({ treasury: 0, operator: 0 })

    await pushReport(1, ETH(2230))
    await checkStat({ depositedValidators: 1, beaconValidators: 1, beaconBalance: ETH(2230) })
    assertBn(await app.totalSupply(), tokens(2232))
    // Todo check reward effects
    // await checkRewards({ treasury: tokens(33), operator: tokens(55) })
  })

  it('deposits accounted properly during rewards distribution', async () => {
    await stakingRouter.setWithdrawalCredentials(pad('0x0202', 32), { from: voting })

    await operators.addNodeOperator('1', ADDRESS_1, { from: voting })
    await operators.addNodeOperator('2', ADDRESS_2, { from: voting })
    await operators.addSigningKeys(0, 1, pad('0x010203', 48), pad('0x01', 96), { from: voting })
    await operators.setNodeOperatorStakingLimit(0, UNLIMITED, { from: voting })
    await operators.setNodeOperatorStakingLimit(1, UNLIMITED, { from: voting })

    // Only 32 ETH deposited
    await web3.eth.sendTransaction({ to: app.address, from: user3, value: ETH(32) })
    await app.methods['deposit(uint256,uint256,bytes)'](MAX_DEPOSITS, CURATED_MODULE_ID, CALLDATA, { from: depositor })
    await web3.eth.sendTransaction({ to: app.address, from: user3, value: ETH(32) })
    await app.methods['deposit(uint256,uint256,bytes)'](MAX_DEPOSITS, CURATED_MODULE_ID, CALLDATA, { from: depositor })
    assertBn(await app.totalSupply(), tokens(64))

    await pushReport(1, ETH(36))
    await checkStat({ depositedValidators: 1, beaconValidators: 1, beaconBalance: ETH(36) })
    assertBn(await app.totalSupply(), tokens(68))
    await checkRewards({ treasury: 200, operator: 199 })
  })

  it('Node Operators filtering during deposit works when doing a huge deposit', async () => {
    await stakingRouter.setWithdrawalCredentials(pad('0x0202', 32), { from: voting })

    // id: 0
    await nodeOperators.addNodeOperator(
      operators,
      { name: 'good', rewardAddress: ADDRESS_1, totalSigningKeysCount: 2, vettedSigningKeysCount: 2 },
      { from: voting }
    )

    // id: 1
    await nodeOperators.addNodeOperator(
      operators,
      { name: 'limited', rewardAddress: ADDRESS_2, totalSigningKeysCount: 2, vettedSigningKeysCount: 1 },
      { from: voting }
    )

    // id: 2
    await nodeOperators.addNodeOperator(
      operators,
      { name: 'deactivated', rewardAddress: ADDRESS_3, totalSigningKeysCount: 2, vettedSigningKeysCount: 2, isActive: false },
      { from: voting }
    )

    // id: 3
    await nodeOperators.addNodeOperator(operators, { name: 'short on keys', rewardAddress: ADDRESS_4 }, { from: voting })

    // Deposit huge chunk
    await web3.eth.sendTransaction({ to: app.address, from: user1, value: ETH(32 * 3 + 50) })
    await app.methods['deposit(uint256,uint256,bytes)'](MAX_DEPOSITS, CURATED_MODULE_ID, CALLDATA, { from: depositor })
    await checkStat({ depositedValidators: 3, beaconValidators: 0, beaconBalance: ETH(0) })
    assertBn(await app.getTotalPooledEther(), ETH(146))
    assertBn(await app.getBufferedEther(), ETH(50))
    assertBn(await depositContract.totalCalls(), 3)

    assertBn(await operators.getTotalSigningKeyCount(0, { from: nobody }), 2)
    assertBn(await operators.getTotalSigningKeyCount(1, { from: nobody }), 2)
    assertBn(await operators.getTotalSigningKeyCount(2, { from: nobody }), 2)
    assertBn(await operators.getTotalSigningKeyCount(3, { from: nobody }), 0)

    assertBn(await operators.getUnusedSigningKeyCount(0, { from: nobody }), 0)
    assertBn(await operators.getUnusedSigningKeyCount(1, { from: nobody }), 1)
    assertBn(await operators.getUnusedSigningKeyCount(2, { from: nobody }), 2)
    assertBn(await operators.getUnusedSigningKeyCount(3, { from: nobody }), 0)

    // Next deposit changes nothing
    await web3.eth.sendTransaction({ to: app.address, from: user2, value: ETH(32) })
    await app.methods['deposit(uint256,uint256,bytes)'](MAX_DEPOSITS, CURATED_MODULE_ID, CALLDATA, { from: depositor })
    await checkStat({ depositedValidators: 3, beaconValidators: 0, beaconBalance: ETH(0) })
    assertBn(await app.getTotalPooledEther(), ETH(178))
    assertBn(await app.getBufferedEther(), ETH(82))
    assertBn(await depositContract.totalCalls(), 3)

    assertBn(await operators.getTotalSigningKeyCount(0, { from: nobody }), 2)
    assertBn(await operators.getTotalSigningKeyCount(1, { from: nobody }), 2)
    assertBn(await operators.getTotalSigningKeyCount(2, { from: nobody }), 2)
    assertBn(await operators.getTotalSigningKeyCount(3, { from: nobody }), 0)

    assertBn(await operators.getUnusedSigningKeyCount(0, { from: nobody }), 0)
    assertBn(await operators.getUnusedSigningKeyCount(1, { from: nobody }), 1)
    assertBn(await operators.getUnusedSigningKeyCount(2, { from: nobody }), 2)
    assertBn(await operators.getUnusedSigningKeyCount(3, { from: nobody }), 0)

    // #1 goes below the limit
    await operators.updateExitedValidatorsKeysCount(1, 1, { from: voting })
    await web3.eth.sendTransaction({ to: app.address, from: user3, value: ETH(1) })
    await app.methods['deposit(uint256,uint256,bytes)'](MAX_DEPOSITS, CURATED_MODULE_ID, CALLDATA, { from: depositor })
    await checkStat({ depositedValidators: 3, beaconValidators: 0, beaconBalance: ETH(0) })
    assertBn(await app.getTotalPooledEther(), ETH(179))
    assertBn(await app.getBufferedEther(), ETH(83))
    assertBn(await depositContract.totalCalls(), 3)

    assertBn(await operators.getTotalSigningKeyCount(0, { from: nobody }), 2)
    assertBn(await operators.getTotalSigningKeyCount(1, { from: nobody }), 2)
    assertBn(await operators.getTotalSigningKeyCount(2, { from: nobody }), 2)
    assertBn(await operators.getTotalSigningKeyCount(3, { from: nobody }), 0)

    assertBn(await operators.getUnusedSigningKeyCount(0, { from: nobody }), 0)
    assertBn(await operators.getUnusedSigningKeyCount(1, { from: nobody }), 1)
    assertBn(await operators.getUnusedSigningKeyCount(2, { from: nobody }), 2)
    assertBn(await operators.getUnusedSigningKeyCount(3, { from: nobody }), 0)

    // Adding a key & setting staking limit will help
    await operators.addSigningKeys(0, 1, pad('0x0003', 48), pad('0x01', 96), { from: voting })
    operators.setNodeOperatorStakingLimit(0, 3, { from: voting })

    await web3.eth.sendTransaction({ to: app.address, from: user3, value: ETH(1) })
    await app.methods['deposit(uint256,uint256,bytes)'](MAX_DEPOSITS, CURATED_MODULE_ID, CALLDATA, { from: depositor })
    await checkStat({ depositedValidators: 4, beaconValidators: 0, beaconBalance: ETH(0) })
    assertBn(await app.getTotalPooledEther(), ETH(180))
    assertBn(await app.getBufferedEther(), ETH(52))
    assertBn(await depositContract.totalCalls(), 4)

    assertBn(await operators.getTotalSigningKeyCount(0, { from: nobody }), 3)
    assertBn(await operators.getTotalSigningKeyCount(1, { from: nobody }), 2)
    assertBn(await operators.getTotalSigningKeyCount(2, { from: nobody }), 2)
    assertBn(await operators.getTotalSigningKeyCount(3, { from: nobody }), 0)

    assertBn(await operators.getUnusedSigningKeyCount(0, { from: nobody }), 0)
    assertBn(await operators.getUnusedSigningKeyCount(1, { from: nobody }), 1)
    assertBn(await operators.getUnusedSigningKeyCount(2, { from: nobody }), 2)
    assertBn(await operators.getUnusedSigningKeyCount(3, { from: nobody }), 0)

    // Reactivation of #2 doesn't change anything cause keys of #2 was trimmed
    await operators.activateNodeOperator(2, { from: voting })
    await web3.eth.sendTransaction({ to: app.address, from: user3, value: ETH(12) })
    await app.methods['deposit(uint256,uint256,bytes)'](MAX_DEPOSITS, CURATED_MODULE_ID, CALLDATA, { from: depositor })
    await checkStat({ depositedValidators: 4, beaconValidators: 0, beaconBalance: ETH(0) })
    assertBn(await app.getTotalPooledEther(), ETH(192))
    assertBn(await app.getBufferedEther(), ETH(64))
    assertBn(await depositContract.totalCalls(), 4)

    assertBn(await operators.getTotalSigningKeyCount(0, { from: nobody }), 3)
    assertBn(await operators.getTotalSigningKeyCount(1, { from: nobody }), 2)
    assertBn(await operators.getTotalSigningKeyCount(2, { from: nobody }), 2)
    assertBn(await operators.getTotalSigningKeyCount(3, { from: nobody }), 0)

    assertBn(await operators.getUnusedSigningKeyCount(0, { from: nobody }), 0)
    assertBn(await operators.getUnusedSigningKeyCount(1, { from: nobody }), 1)
    assertBn(await operators.getUnusedSigningKeyCount(2, { from: nobody }), 2)
    assertBn(await operators.getUnusedSigningKeyCount(3, { from: nobody }), 0)
  })

  it('Node Operators filtering during deposit works when doing small deposits', async () => {
    await stakingRouter.setWithdrawalCredentials(pad('0x0202', 32), { from: voting })

    // id: 0
    await nodeOperators.addNodeOperator(
      operators,
      { name: 'good', rewardAddress: ADDRESS_1, totalSigningKeysCount: 2, vettedSigningKeysCount: 2 },
      { from: voting }
    )

    // id: 1
    await nodeOperators.addNodeOperator(
      operators,
      { name: 'limited', rewardAddress: ADDRESS_2, totalSigningKeysCount: 2, vettedSigningKeysCount: 1 },
      { from: voting }
    )

    // id: 2
    await nodeOperators.addNodeOperator(
      operators,
      { name: 'deactivated', rewardAddress: ADDRESS_3, totalSigningKeysCount: 2, vettedSigningKeysCount: 2, isActive: false },
      { from: voting }
    )

    // id: 3
    await nodeOperators.addNodeOperator(operators, { name: 'short on keys', rewardAddress: ADDRESS_4 }, { from: voting })

    // Small deposits
    for (let i = 0; i < 14; i++) await web3.eth.sendTransaction({ to: app.address, from: user1, value: ETH(10) })
    await app.methods['deposit(uint256,uint256,bytes)'](MAX_DEPOSITS, CURATED_MODULE_ID, CALLDATA, { from: depositor })
    await web3.eth.sendTransaction({ to: app.address, from: user1, value: ETH(6) })
    await app.methods['deposit(uint256,uint256,bytes)'](MAX_DEPOSITS, CURATED_MODULE_ID, CALLDATA, { from: depositor })

    await checkStat({ depositedValidators: 3, beaconValidators: 0, beaconBalance: ETH(0) })
    assertBn(await app.getTotalPooledEther(), ETH(146))
    assertBn(await app.getBufferedEther(), ETH(50))
    assertBn(await depositContract.totalCalls(), 3)

    assertBn(await operators.getTotalSigningKeyCount(0, { from: nobody }), 2)
    assertBn(await operators.getTotalSigningKeyCount(1, { from: nobody }), 2)
    assertBn(await operators.getTotalSigningKeyCount(2, { from: nobody }), 2)
    assertBn(await operators.getTotalSigningKeyCount(3, { from: nobody }), 0)

    assertBn(await operators.getUnusedSigningKeyCount(0, { from: nobody }), 0)
    assertBn(await operators.getUnusedSigningKeyCount(1, { from: nobody }), 1)
    assertBn(await operators.getUnusedSigningKeyCount(2, { from: nobody }), 2)
    assertBn(await operators.getUnusedSigningKeyCount(3, { from: nobody }), 0)

    // Next deposit changes nothing
    await web3.eth.sendTransaction({ to: app.address, from: user2, value: ETH(32) })
    await app.methods['deposit(uint256,uint256,bytes)'](MAX_DEPOSITS, CURATED_MODULE_ID, CALLDATA, { from: depositor })
    await checkStat({ depositedValidators: 3, beaconValidators: 0, beaconBalance: ETH(0) })
    assertBn(await app.getTotalPooledEther(), ETH(178))
    assertBn(await app.getBufferedEther(), ETH(82))
    assertBn(await depositContract.totalCalls(), 3)

    assertBn(await operators.getTotalSigningKeyCount(0, { from: nobody }), 2)
    assertBn(await operators.getTotalSigningKeyCount(1, { from: nobody }), 2)
    assertBn(await operators.getTotalSigningKeyCount(2, { from: nobody }), 2)
    assertBn(await operators.getTotalSigningKeyCount(3, { from: nobody }), 0)

    assertBn(await operators.getUnusedSigningKeyCount(0, { from: nobody }), 0)
    assertBn(await operators.getUnusedSigningKeyCount(1, { from: nobody }), 1)
    assertBn(await operators.getUnusedSigningKeyCount(2, { from: nobody }), 2)
    assertBn(await operators.getUnusedSigningKeyCount(3, { from: nobody }), 0)

    // #1 goes below the limit (doesn't change situation. validator stop decreases limit)
    await operators.updateExitedValidatorsKeysCount(1, 1, { from: voting })
    await web3.eth.sendTransaction({ to: app.address, from: user3, value: ETH(1) })
    await app.methods['deposit(uint256,uint256,bytes)'](MAX_DEPOSITS, CURATED_MODULE_ID, CALLDATA, { from: depositor })
    await checkStat({ depositedValidators: 3, beaconValidators: 0, beaconBalance: ETH(0) })
    assertBn(await app.getTotalPooledEther(), ETH(179))
    assertBn(await app.getBufferedEther(), ETH(83))
    assertBn(await depositContract.totalCalls(), 3)

    assertBn(await operators.getTotalSigningKeyCount(0, { from: nobody }), 2)
    assertBn(await operators.getTotalSigningKeyCount(1, { from: nobody }), 2)
    assertBn(await operators.getTotalSigningKeyCount(2, { from: nobody }), 2)
    assertBn(await operators.getTotalSigningKeyCount(3, { from: nobody }), 0)

    assertBn(await operators.getUnusedSigningKeyCount(0, { from: nobody }), 0)
    assertBn(await operators.getUnusedSigningKeyCount(1, { from: nobody }), 1)
    assertBn(await operators.getUnusedSigningKeyCount(2, { from: nobody }), 2)
    assertBn(await operators.getUnusedSigningKeyCount(3, { from: nobody }), 0)

    // Adding a key & setting staking limit will help
    await operators.addSigningKeys(0, 1, pad('0x0003', 48), pad('0x01', 96), { from: voting })
    operators.setNodeOperatorStakingLimit(0, 3, { from: voting })

    await web3.eth.sendTransaction({ to: app.address, from: user3, value: ETH(1) })
    await app.methods['deposit(uint256,uint256,bytes)'](MAX_DEPOSITS, CURATED_MODULE_ID, CALLDATA, { from: depositor })
    await checkStat({ depositedValidators: 4, beaconValidators: 0, beaconBalance: ETH(0) })
    assertBn(await app.getTotalPooledEther(), ETH(180))
    assertBn(await app.getBufferedEther(), ETH(52))
    assertBn(await depositContract.totalCalls(), 4)

    assertBn(await operators.getTotalSigningKeyCount(0, { from: nobody }), 3)
    assertBn(await operators.getTotalSigningKeyCount(1, { from: nobody }), 2)
    assertBn(await operators.getTotalSigningKeyCount(2, { from: nobody }), 2)
    assertBn(await operators.getTotalSigningKeyCount(3, { from: nobody }), 0)

    assertBn(await operators.getUnusedSigningKeyCount(0, { from: nobody }), 0)
    assertBn(await operators.getUnusedSigningKeyCount(1, { from: nobody }), 1)
    assertBn(await operators.getUnusedSigningKeyCount(2, { from: nobody }), 2)
    assertBn(await operators.getUnusedSigningKeyCount(3, { from: nobody }), 0)

    // Reactivation of #2 (changes nothing, it's not used keys were trimmed)
    await operators.activateNodeOperator(2, { from: voting })
    await web3.eth.sendTransaction({ to: app.address, from: user3, value: ETH(12) })
    await app.methods['deposit(uint256,uint256,bytes)'](MAX_DEPOSITS, CURATED_MODULE_ID, CALLDATA, { from: depositor })
    await checkStat({ depositedValidators: 4, beaconValidators: 0, beaconBalance: ETH(0) })
    assertBn(await app.getTotalPooledEther(), ETH(192))
    assertBn(await app.getBufferedEther(), ETH(64))
    assertBn(await depositContract.totalCalls(), 4)

    assertBn(await operators.getTotalSigningKeyCount(0, { from: nobody }), 3)
    assertBn(await operators.getTotalSigningKeyCount(1, { from: nobody }), 2)
    assertBn(await operators.getTotalSigningKeyCount(2, { from: nobody }), 2)
    assertBn(await operators.getTotalSigningKeyCount(3, { from: nobody }), 0)

    assertBn(await operators.getUnusedSigningKeyCount(0, { from: nobody }), 0)
    assertBn(await operators.getUnusedSigningKeyCount(1, { from: nobody }), 1)
    assertBn(await operators.getUnusedSigningKeyCount(2, { from: nobody }), 2)
    assertBn(await operators.getUnusedSigningKeyCount(3, { from: nobody }), 0)
  })

  it('Deposit finds the right operator', async () => {
    await stakingRouter.setWithdrawalCredentials(pad('0x0202', 32), { from: voting })

    await operators.addNodeOperator('good', ADDRESS_1, { from: voting }) // 0
    await operators.addSigningKeys(0, 2, hexConcat(pad('0x0001', 48), pad('0x0002', 48)), hexConcat(pad('0x01', 96), pad('0x01', 96)), {
      from: voting
    })
    await operators.setNodeOperatorStakingLimit(0, UNLIMITED, { from: voting })

    await operators.addNodeOperator('2nd good', ADDRESS_2, { from: voting }) // 1
    await operators.addSigningKeys(1, 2, hexConcat(pad('0x0101', 48), pad('0x0102', 48)), hexConcat(pad('0x01', 96), pad('0x01', 96)), {
      from: voting
    })
    await operators.setNodeOperatorStakingLimit(1, UNLIMITED, { from: voting })

    await operators.addNodeOperator('deactivated', ADDRESS_3, { from: voting }) // 2
    await operators.addSigningKeys(2, 2, hexConcat(pad('0x0201', 48), pad('0x0202', 48)), hexConcat(pad('0x01', 96), pad('0x01', 96)), {
      from: voting
    })
    await operators.setNodeOperatorStakingLimit(2, UNLIMITED, { from: voting })
    await operators.deactivateNodeOperator(2, { from: voting })

    await operators.addNodeOperator('short on keys', ADDRESS_4, { from: voting }) // 3
    await operators.setNodeOperatorStakingLimit(3, UNLIMITED, { from: voting })

    // #1 and #0 get the funds
    await web3.eth.sendTransaction({ to: app.address, from: user2, value: ETH(64) })
    await app.methods['deposit(uint256,uint256,bytes)'](MAX_DEPOSITS, CURATED_MODULE_ID, CALLDATA, { from: depositor })
    await checkStat({ depositedValidators: 2, beaconValidators: 0, beaconBalance: ETH(0) })
    assertBn(await app.getTotalPooledEther(), ETH(64))
    assertBn(await app.getBufferedEther(), ETH(0))
    assertBn(await depositContract.totalCalls(), 2)

    assertBn(await operators.getUnusedSigningKeyCount(0, { from: nobody }), 1)
    assertBn(await operators.getUnusedSigningKeyCount(1, { from: nobody }), 1)
    assertBn(await operators.getUnusedSigningKeyCount(2, { from: nobody }), 2)
    assertBn(await operators.getUnusedSigningKeyCount(3, { from: nobody }), 0)

    // Reactivation of #2 & setting staking limit - has the smallest stake
    await operators.activateNodeOperator(2, { from: voting })
    await operators.addSigningKeys(2, 2, hexConcat(pad('0x0201', 48), pad('0x0202', 48)), hexConcat(pad('0x01', 96), pad('0x01', 96)), {
      from: voting
    })
    await operators.setNodeOperatorStakingLimit(2, UNLIMITED, { from: voting })

    await web3.eth.sendTransaction({ to: app.address, from: user2, value: ETH(36) })
    await app.methods['deposit(uint256,uint256,bytes)'](MAX_DEPOSITS, CURATED_MODULE_ID, CALLDATA, { from: depositor })
    await checkStat({ depositedValidators: 3, beaconValidators: 0, beaconBalance: ETH(0) })
    assertBn(await app.getTotalPooledEther(), ETH(100))
    assertBn(await app.getBufferedEther(), ETH(4))
    assertBn(await depositContract.totalCalls(), 3)

    assertBn(await operators.getUnusedSigningKeyCount(0, { from: nobody }), 1)
    assertBn(await operators.getUnusedSigningKeyCount(1, { from: nobody }), 1)
    assertBn(await operators.getUnusedSigningKeyCount(2, { from: nobody }), 3)
    assertBn(await operators.getUnusedSigningKeyCount(3, { from: nobody }), 0)
  })

  it('burnShares works', async () => {
    await web3.eth.sendTransaction({ to: app.address, from: user1, value: ETH(1) })

    // can burn shares of an arbitrary user
    const expectedPreTokenAmount = await app.getPooledEthByShares(ETH(0.5))
    let receipt = await app.burnShares(user1, ETH(0.5), { from: voting })
    const expectedPostTokenAmount = await app.getPooledEthByShares(ETH(0.5))
    assertEvent(receipt, 'SharesBurnt', {
      expectedArgs: {
        account: user1,
        preRebaseTokenAmount: expectedPreTokenAmount,
        postRebaseTokenAmount: expectedPostTokenAmount,
        sharesAmount: ETH(0.5)
      }
    })

    const expectedPreDoubledAmount = await app.getPooledEthByShares(ETH(0.5))
    receipt = await app.burnShares(user1, ETH(0.5), { from: voting })
    const expectedPostDoubledAmount = await app.getPooledEthByShares(ETH(0.5))
    assertEvent(receipt, 'SharesBurnt', {
      expectedArgs: {
        account: user1,
        preRebaseTokenAmount: expectedPreDoubledAmount,
        postRebaseTokenAmount: expectedPostDoubledAmount,
        sharesAmount: ETH(0.5)
      }
    })

    assertBn(expectedPreTokenAmount.mul(bn(2)), expectedPreDoubledAmount)
    assertBn(tokens(0), await app.getPooledEthByShares(ETH(0.5)))

    // user1 has zero shares after all
    assertBn(await app.sharesOf(user1), tokens(0))

    // voting can't continue burning if user already has no shares
    await assertRevert(app.burnShares(user1, 1, { from: voting }), 'BURN_AMOUNT_EXCEEDS_BALANCE')
  })

  context('treasury', () => {
    it('treasury address has been set after init', async () => {
      assert.notEqual(await lidoLocator.treasury(), ZERO_ADDRESS)
    })
  })

  context('recovery vault', () => {
    beforeEach(async () => {
      await anyToken.mint(app.address, 100)
      await badToken.mint(app.address, 100)
    })

    it('reverts when vault is not set', async () => {
      await assertRevert(app.transferToVault(anyToken.address, { from: nobody }), 'NOT_SUPPORTED')
    })

    it('reverts when recover disallowed', async () => {
      await app.setAllowRecoverability(false)
      await assertRevert(app.transferToVault(anyToken.address, { from: nobody }), 'NOT_SUPPORTED')
    })

    context('reverts when vault is set', () => {
      let vault

      beforeEach(async () => {
        // Create a new vault and set that vault as the default vault in the kernel
        const vaultId = hash('vault.aragonpm.test')
        const vaultBase = await AragonVaultMock.new()
        const vaultReceipt = await dao.newAppInstance(vaultId, vaultBase.address, '0x', true)
        const vaultAddress = getInstalledApp(vaultReceipt)
        vault = await AragonVaultMock.at(vaultAddress)
        await vault.initialize()

        await dao.setRecoveryVaultAppId(vaultId)
      })

      it('recovery with erc20 tokens reverts', async () => {
        await assertRevert(
          app.transferToVault(anyToken.address, { from: nobody }),
          'NOT_SUPPORTED'
        )
      })

      it('recovery with unaccounted ether reverts', async () => {
        await app.makeUnaccountedEther({ from: user1, value: ETH(10) })
        await assertRevert(
          app.transferToVault(ZERO_ADDRESS, { from: nobody }),
          'NOT_SUPPORTED'
        )
      })
    })
  })
})<|MERGE_RESOLUTION|>--- conflicted
+++ resolved
@@ -67,7 +67,6 @@
     anyToken = await ERC20Mock.new()
     badToken = await ERC20WrongTransferMock.new()
 
-<<<<<<< HEAD
     const deployed = await deployProtocol({
       stakingModulesFactory: async (protocol) => {
         const curatedModule = await setupNodeOperatorsRegistry(protocol)
@@ -83,41 +82,6 @@
       },
       depositSecurityModuleFactory: async () => {
         return { address: depositor }
-=======
-    // BeaconChainDepositor
-    beaconChainDepositor = await BeaconChainDepositorMock.new(depositContract.address)
-
-    // Set up the app's permissions.
-    await acl.createPermission(voting, app.address, await app.PAUSE_ROLE(), appManager, { from: appManager })
-    await acl.createPermission(voting, app.address, await app.RESUME_ROLE(), appManager, { from: appManager })
-    await acl.createPermission(voting, app.address, await app.BURN_ROLE(), appManager, { from: appManager })
-    await acl.createPermission(voting, app.address, await app.MANAGE_PROTOCOL_CONTRACTS_ROLE(), appManager, { from: appManager })
-    await acl.createPermission(voting, app.address, await app.STAKING_PAUSE_ROLE(), appManager, { from: appManager })
-    await acl.createPermission(voting, app.address, await app.STAKING_CONTROL_ROLE(), appManager, { from: appManager })
-
-    await acl.createPermission(voting, operators.address, await operators.MANAGE_SIGNING_KEYS(), appManager, { from: appManager })
-    await acl.createPermission(voting, operators.address, await operators.ADD_NODE_OPERATOR_ROLE(), appManager, { from: appManager })
-    await acl.createPermission(voting, operators.address, await operators.ACTIVATE_NODE_OPERATOR_ROLE(), appManager, { from: appManager })
-    await acl.createPermission(voting, operators.address, await operators.DEACTIVATE_NODE_OPERATOR_ROLE(), appManager, { from: appManager })
-    await acl.createPermission(voting, operators.address, await operators.SET_NODE_OPERATOR_NAME_ROLE(), appManager, { from: appManager })
-    await acl.createPermission(voting, operators.address, await operators.SET_NODE_OPERATOR_ADDRESS_ROLE(), appManager, {
-      from: appManager
-    })
-    await acl.createPermission(voting, operators.address, await operators.SET_NODE_OPERATOR_LIMIT_ROLE(), appManager, { from: appManager })
-    await acl.createPermission(voting, operators.address, await operators.STAKING_ROUTER_ROLE(), appManager, {
-      from: appManager
-    })
-    await acl.grantPermission(stakingRouter.address, operators.address, await operators.STAKING_ROUTER_ROLE(), {
-      from: appManager
-    })
-    await acl.createPermission(
-      stakingRouter.address,
-      operators.address,
-      await operators.REQUEST_VALIDATORS_KEYS_FOR_DEPOSITS_ROLE(),
-      appManager,
-      {
-        from: appManager
->>>>>>> 4089bd17
       }
     })
 
@@ -243,18 +207,11 @@
     beforeEach('set up rewarder and limits', async () => {
       rewarder = await RewardEmulatorMock.new(elRewardsVault.address)
 
-<<<<<<< HEAD
-      const maxPositiveTokenRebase = bn(1).mul(bn(10).pow(bn(8))) // 10%
-      await assertRevert(app.setMaxPositiveTokenRebase(maxPositiveTokenRebase), 'APP_AUTH_FAILED')
-      const receipt = await app.setMaxPositiveTokenRebase(maxPositiveTokenRebase, { from: voting })
-      assertEvent(receipt, 'MaxPositiveTokenRebaseSet', { expectedArgs: { maxPositiveTokenRebase: maxPositiveTokenRebase } })
-=======
-      //TODO: Revive
+      //TODO(DZhon): revive
       //const maxPositiveTokenRebase = bn(1).mul(bn(10).pow(bn(8))) // 10%
       //await assertRevert(app.setMaxPositiveTokenRebase(maxPositiveTokenRebase), 'APP_AUTH_FAILED')
-      //receipt = await app.setMaxPositiveTokenRebase(maxPositiveTokenRebase, { from: voting })
+      //const receipt = await app.setMaxPositiveTokenRebase(maxPositiveTokenRebase, { from: voting })
       //assertEvent(receipt, 'MaxPositiveTokenRebaseSet', { expectedArgs: { maxPositiveTokenRebase: maxPositiveTokenRebase } })
->>>>>>> 4089bd17
     })
 
     async function getStEthBalance(address) {
