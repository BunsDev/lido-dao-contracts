const crypto = require('crypto')
const { ACCOUNTS_AND_KEYS, MAX_UINT256, ZERO_ADDRESS } = require('./helpers/constants')
const { bn } = require('@aragon/contract-helpers-test')
const { assertBn, assertEvent } = require('@aragon/contract-helpers-test/src/asserts')
const { assertRevert } = require('../helpers/assertThrow')
const { signPermit, signTransferAuthorization, makeDomainSeparator } = require('./helpers/permit_helpers')
const { hexStringFromBuffer } = require('./helpers/sign_utils')
const { ETH } = require('../helpers/utils')
const { EvmSnapshot } = require('../helpers/blockchain')

const EIP712StETH = artifacts.require('EIP712StETH')
const StETHPermit = artifacts.require('StETHPermitMock')

contract('StETHPermit', ([deployer, ...accounts]) => {
<<<<<<< HEAD
  let stEthPermit, eip712StETH, chainId, domainSeparator

  beforeEach('deploy mock token', async () => {
    eip712StETH = await EIP712StETH.new({ from: deployer })
    stEthPermit = await StETHPermit.new({ from: deployer })
=======
  let stEthPermit, chainId, domainSeparator
  const snapshot = new EvmSnapshot(hre.ethers.provider)

  before('deploy mock token', async () => {
    const eip712StETH = await EIP712StETH.new({ from: deployer })
    stEthPermit = await StETHPermit.new({ from: deployer, value: ETH(1) })
>>>>>>> 97c132ac
    await stEthPermit.initializeEIP712StETH(eip712StETH.address)

    chainId = await web3.eth.net.getId();

<<<<<<< HEAD
    domainSeparator = makeDomainSeparator('Liquid staked Ether 2.0', '2', chainId, await stEthPermit.getEIP712StETH())
=======
    domainSeparator = makeDomainSeparator('Liquid staked Ether 2.0', '2', chainId, eip712StETH.address)
    await snapshot.make()
  })

  afterEach(async () => {
    await snapshot.rollback()
>>>>>>> 97c132ac
  })

  context('permit', () => {
    const [alice, bob] = ACCOUNTS_AND_KEYS
    const charlie = accounts[1]

    const initialTotalSupply = 100e6
    const initialBalance = 90e6

    const permitParams = {
      owner: alice.address,
      spender: bob.address,
      value: 6e6,
      nonce: 0,
      deadline: MAX_UINT256
    }

    beforeEach(async () => {
      await stEthPermit.setTotalPooledEther(initialTotalSupply, { from: deployer })
      await stEthPermit.mintShares(permitParams.owner, initialBalance, { from: deployer })
    })

    it('EIP-712 signature helper contract matches the stored one', async () => {
      assert.equal(await stEthPermit.getEIP712StETH(), eip712StETH.address)
    })

    it('grants allowance when a valid permit is given', async () => {
      const { owner, spender, deadline } = permitParams
      let { value } = permitParams
      // create a signed permit to grant Bob permission to spend Alice's funds
      // on behalf, and sign with Alice's key
      let nonce = 0

      let { v, r, s } = signPermit(owner, spender, value, nonce, deadline, domainSeparator, alice.key)

      // check that the allowance is initially zero
      assertBn(await stEthPermit.allowance(owner, spender), bn(0))
      // check that the next nonce expected is zero
      assertBn(await stEthPermit.nonces(owner), bn(0))
      // check domain separator
      assert.equal(
        await stEthPermit.DOMAIN_SEPARATOR(),
        domainSeparator
      )

      // a third-party, Charlie (not Alice) submits the permit
      const receipt = await stEthPermit.permit(
        owner, spender, value, deadline, v, r, s, { from: charlie }
      )

      // check that allowance is updated
      assertBn(await stEthPermit.allowance(owner, spender), bn(value))

      assertEvent(
        receipt,
        'Approval',
        { expectedArgs: { owner: owner, spender: spender, value: bn(value) } }
      )

      assertBn(await stEthPermit.nonces(owner), bn(1))

      // increment nonce
      nonce = 1
      value = 4e5

        ; ({ v, r, s } = signPermit(owner, spender, value, nonce, deadline, domainSeparator, alice.key))

      // submit the permit
      const receipt2 = await stEthPermit.permit(owner, spender, value, deadline, v, r, s, { from: charlie })

      // check that allowance is updated
      assertBn(await stEthPermit.allowance(owner, spender), bn(value))

      assertEvent(
        receipt2,
        'Approval',
        { expectedArgs: { owner: owner, spender: spender, value: bn(value) } }
      )

      assertBn(await stEthPermit.nonces(owner), bn(2))
    })

    it('reverts if the signature does not match given parameters', async () => {
      const { owner, spender, value, nonce, deadline } = permitParams
      // create a signed permit
      const { v, r, s } = signPermit(owner, spender, value, nonce, deadline, domainSeparator, alice.key)

      // try to cheat by claiming the approved amount + 1
      await assertRevert(
        stEthPermit.permit(
          owner,
          spender,
          value + 1, // pass more than signed value
          deadline,
          v,
          r,
          s,
          { from: charlie }
        ),
        'ERC20Permit: invalid signature'
      )

      // check that msg is incorrect even if claim the approved amount - 1
      await assertRevert(
        stEthPermit.permit(
          owner,
          spender,
          value - 1, // pass less than signed
          deadline,
          v,
          r,
          s,
          { from: charlie }
        ),
        'ERC20Permit: invalid signature'
      )
    })

    it('reverts if the signature is not signed with the right key', async () => {
      const { owner, spender, value, nonce, deadline } = permitParams
      // create a signed permit to grant Bob permission to spend
      // Alice's funds on behalf, but sign with Bob's key instead of Alice's
      const { v, r, s } = signPermit(owner, spender, value, nonce, deadline, domainSeparator, bob.key)

      // try to cheat by submitting the permit that is signed by a
      // wrong person
      await assertRevert(
        stEthPermit.permit(owner, spender, value, deadline, v, r, s, {
          from: charlie
        }),
        'ERC20Permit: invalid signature'
      )

      // unlock bob account (allow transactions originated from bob.address)
      await ethers.provider.send('hardhat_impersonateAccount', [bob.address])
      await web3.eth.sendTransaction({ to: bob.address, from: accounts[0], value: ETH(10) })

      // even Bob himself can't call permit with the invalid sig
      await assertRevert(
        stEthPermit.permit(owner, spender, value, deadline, v, r, s, {
          from: bob.address
        }),
        'ERC20Permit: invalid signature'
      )
    })

    it('reverts if the permit is expired', async () => {
      const { owner, spender, value, nonce } = permitParams
      // create a signed permit that already invalid
      const deadline = (await stEthPermit.getBlockTime()).toString() - 1
      const { v, r, s } = signPermit(owner, spender, value, nonce, deadline, domainSeparator, alice.key)

      // try to submit the permit that is expired
      await assertRevert(
        stEthPermit.permit(owner, spender, value, deadline, v, r, s, {
          from: charlie
        }),
        'ERC20Permit: expired deadline'
      )

      {
        // create a signed permit that valid for 1 minute (approximately)
        const deadline1min = (await stEthPermit.getBlockTime()).toString() + 60
        const { v, r, s } = signPermit(owner, spender, value, nonce, deadline1min, domainSeparator, alice.key)
        const receipt = await stEthPermit.permit(owner, spender, value, deadline1min, v, r, s, { from: charlie })

        assertBn(await stEthPermit.nonces(owner), bn(1))
        assertEvent(
          receipt,
          'Approval',
          { expectedArgs: { owner: owner, spender: spender, value: bn(value) } }
        )
      }
    })

    it('reverts if the nonce given does not match the next nonce expected', async () => {
      const { owner, spender, value, deadline } = permitParams
      const nonce = 1
      // create a signed permit
      const { v, r, s } = signPermit(owner, spender, value, nonce, deadline, domainSeparator, alice.key)
      // check that the next nonce expected is 0, not 1
      assertBn(await stEthPermit.nonces(owner), bn(0))

      // try to submit the permit
      await assertRevert(
        stEthPermit.permit(owner, spender, value, deadline, v, r, s, {
          from: charlie
        }),
        'ERC20Permit: invalid signature'
      )
    })

    it('reverts if the permit has already been used', async () => {
      const { owner, spender, value, nonce, deadline } = permitParams
      // create a signed permit
      const { v, r, s } = signPermit(owner, spender, value, nonce, deadline, domainSeparator, alice.key)

      // submit the permit
      await stEthPermit.permit(owner, spender, value, deadline, v, r, s, { from: charlie })

      // try to submit the permit again
      await assertRevert(
        stEthPermit.permit(owner, spender, value, deadline, v, r, s, {
          from: charlie
        }),
        'ERC20Permit: invalid signature'
      )

      // unlock bob account (allow transactions originated from bob.address)
      await ethers.provider.send('hardhat_impersonateAccount', [alice.address])
      await web3.eth.sendTransaction({ to: alice.address, from: accounts[0], value: ETH(10) })

      // try to submit the permit again from Alice herself
      await assertRevert(
        stEthPermit.permit(owner, spender, value, deadline, v, r, s, {
          from: alice.address
        }),
        'ERC20Permit: invalid signature'
      )
    })

    it('reverts if the permit has a nonce that has already been used by the signer', async () => {
      const { owner, spender, value, nonce, deadline } = permitParams
      // create a signed permit
      const permit = signPermit(owner, spender, value, nonce, deadline, domainSeparator, alice.key)

      // submit the permit
      await stEthPermit.permit(owner, spender, value, deadline, permit.v, permit.r, permit.s, { from: charlie })

      // create another signed permit with the same nonce, but
      // with different parameters
      const permit2 = signPermit(owner, spender, 1e6, nonce, deadline, domainSeparator, alice.key)

      // try to submit the permit again
      await assertRevert(
        stEthPermit.permit(owner, spender, 1e6, deadline, permit2.v, permit2.r, permit2.s, { from: charlie }),
        'ERC20Permit: invalid signature'
      )
    })

    it('reverts if the permit includes invalid approval parameters', async () => {
      const { owner, value, nonce, deadline } = permitParams
      // create a signed permit that attempts to grant allowance to the
      // zero address
      const spender = ZERO_ADDRESS
      const { v, r, s } = signPermit(owner, spender, value, nonce, deadline, domainSeparator, alice.key)

      // try to submit the permit with invalid approval parameters
      await assertRevert(
        stEthPermit.permit(owner, spender, value, deadline, v, r, s, {
          from: charlie
        }),
        'APPROVE_TO_ZERO_ADDRESS'
      )
    })

    it('reverts if the permit is not for an approval', async () => {
      const { owner: from, spender: to, value, deadline: validBefore } = permitParams
      // create a signed permit for a transfer
      const validAfter = 0
      const nonce = hexStringFromBuffer(crypto.randomBytes(32))
      const { v, r, s } = signTransferAuthorization(from, to, value, validAfter, validBefore, nonce, domainSeparator, alice.key)

      // try to submit the transfer permit
      await assertRevert(
        stEthPermit.permit(from, to, value, validBefore, v, r, s, {
          from: charlie
        }),
        'ERC20Permit: invalid signature'
      )
    })
  })
})<|MERGE_RESOLUTION|>--- conflicted
+++ resolved
@@ -12,34 +12,22 @@
 const StETHPermit = artifacts.require('StETHPermitMock')
 
 contract('StETHPermit', ([deployer, ...accounts]) => {
-<<<<<<< HEAD
   let stEthPermit, eip712StETH, chainId, domainSeparator
-
-  beforeEach('deploy mock token', async () => {
+  const snapshot = new EvmSnapshot(hre.ethers.provider)
+
+  before('deploy mock token', async () => {
     eip712StETH = await EIP712StETH.new({ from: deployer })
-    stEthPermit = await StETHPermit.new({ from: deployer })
-=======
-  let stEthPermit, chainId, domainSeparator
-  const snapshot = new EvmSnapshot(hre.ethers.provider)
-
-  before('deploy mock token', async () => {
-    const eip712StETH = await EIP712StETH.new({ from: deployer })
     stEthPermit = await StETHPermit.new({ from: deployer, value: ETH(1) })
->>>>>>> 97c132ac
     await stEthPermit.initializeEIP712StETH(eip712StETH.address)
 
     chainId = await web3.eth.net.getId();
 
-<<<<<<< HEAD
-    domainSeparator = makeDomainSeparator('Liquid staked Ether 2.0', '2', chainId, await stEthPermit.getEIP712StETH())
-=======
     domainSeparator = makeDomainSeparator('Liquid staked Ether 2.0', '2', chainId, eip712StETH.address)
     await snapshot.make()
   })
 
   afterEach(async () => {
     await snapshot.rollback()
->>>>>>> 97c132ac
   })
 
   context('permit', () => {
