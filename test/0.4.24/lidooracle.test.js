const { assert } = require('chai')
const { newDao, newApp } = require('./helpers/dao')
const { assertBn, assertEvent } = require('@aragon/contract-helpers-test/src/asserts')
const { assertRevert } = require('../helpers/assertThrow')

const { toBN } = require('../helpers/utils')
const { ZERO_ADDRESS } = require('@aragon/contract-helpers-test')


<<<<<<< HEAD
const GENESIS_TIME = 1606824000
const EPOCH_LENGTH = 32 * 12
const DENOMINATION_OFFSET = 1e9

// initial pooled ether (it's required to smooth increase of balance
// if you jump from 30 to 60 in one epoch it's a huge annual relative jump over 9000%
// but if you jump from 1e12+30 to 1e12+60 then it's smooth small jump as in the real world.
const START_BALANCE = 1e12

contract('LidoOracle', ([appManager, voting, user1, user2, user3, user4, user5, user6, user7, nobody]) => {
  let appBase, appLido, app

  const assertExpectedEpochs = async (startEpoch, endEpoch) => {
    assertBn(await app.getExpectedEpochId(), startEpoch)
    assertBn(await app.getCurrentEpochId(), endEpoch)
  }

  before('deploy base app', async () => {
    // Deploy the app's base contract.
    appBase = await LidoOracle.new()
    appLido = await Lido.new()
  })

  beforeEach('deploy dao and app', async () => {
    const { dao, acl } = await newDao(appManager)

    // Instantiate a proxy for the app, using the base contract as its logic implementation.
    const proxyAddress = await newApp(dao, 'lidooracle', appBase.address, appManager)
    app = await LidoOracle.at(proxyAddress)

    // Set up the app's permissions.
    await acl.createPermission(voting, app.address, await app.MANAGE_MEMBERS(), appManager, { from: appManager })
    await acl.createPermission(voting, app.address, await app.MANAGE_QUORUM(), appManager, { from: appManager })
    await acl.createPermission(voting, app.address, await app.SET_BEACON_SPEC(), appManager, { from: appManager })
    await acl.createPermission(voting, app.address, await app.SET_REPORT_BOUNDARIES(), appManager, { from: appManager })
    await acl.createPermission(voting, app.address, await app.SET_BEACON_REPORT_RECEIVER(), appManager, { from: appManager })

    // Initialize the app's proxy.
    await app.setTime(GENESIS_TIME)

    assertBn(await app.getContractVersion(), 0)
    await assertRevert(app.finalizeUpgrade_v3(), 'UNEXPECTED_CONTRACT_VERSION')
    await app.setVersion(1)
    await assertRevert(app.initialize(appLido.address, 1, 32, 12, GENESIS_TIME, 1000, 500), 'UNEXPECTED_CONTRACT_VERSION')
    await app.setVersion(0)

    // 1000 and 500 stand for 10% yearly increase, 5% moment decrease
    await app.initialize(appLido.address, 1, 32, 12, GENESIS_TIME, 1000, 500)
    assertBn(await app.getContractVersion(), 3)
  })

  it('finalizeUpgrade', async () => {
    const baseVersionRequired = 1
    const latestVersion = 3

    assertBn(await app.getContractVersion(), latestVersion)
    await assertRevert(app.finalizeUpgrade_v3(), 'UNEXPECTED_CONTRACT_VERSION')

    await app.setVersion(baseVersionRequired)

    const receipt = await app.finalizeUpgrade_v3()
    assertEvent(receipt, 'ContractVersionSet', {
      expectedArgs: {
        version: latestVersion
      }
    })

    assertBn(await app.getContractVersion(), latestVersion)
  })

  it('check not-mocked _getTime()', async () => {
    const block = await ethers.provider.getBlock('latest')
    assertBn(block.timestamp, await app.getTimeOriginal())
  })

  it('beaconSpec is correct', async () => {
    const beaconSpec = await app.getBeaconSpec()
    assertBn(beaconSpec.epochsPerFrame, 1)
    assertBn(beaconSpec.slotsPerEpoch, 32)
    assertBn(beaconSpec.secondsPerSlot, 12)
    assertBn(beaconSpec.genesisTime, GENESIS_TIME)
  })

  it('setBeaconSpec works', async () => {
    await assertRevert(app.setBeaconSpec(0, 1, 1, 1, { from: voting }), 'BAD_EPOCHS_PER_FRAME')
    await assertRevert(app.setBeaconSpec(1, 0, 1, 1, { from: voting }), 'BAD_SLOTS_PER_EPOCH')
    await assertRevert(app.setBeaconSpec(1, 1, 0, 1, { from: voting }), 'BAD_SECONDS_PER_SLOT')
    await assertRevert(app.setBeaconSpec(1, 1, 1, 0, { from: voting }), 'BAD_GENESIS_TIME')

    const receipt = await app.setBeaconSpec(1, 1, 1, 1, { from: voting })
    assertEvent(receipt, 'BeaconSpecSet', {
      expectedArgs: {
        epochsPerFrame: 1,
        slotsPerEpoch: 1,
        secondsPerSlot: 1,
        genesisTime: 1
      }
    })
    const beaconSpec = await app.getBeaconSpec()
    assertBn(beaconSpec.epochsPerFrame, 1)
    assertBn(beaconSpec.slotsPerEpoch, 1)
    assertBn(beaconSpec.secondsPerSlot, 1)
    assertBn(beaconSpec.genesisTime, 1)
  })
  describe('Test utility functions:', function () {
    this.timeout(60000) // addOracleMember edge-case is heavy on execution time

    beforeEach(async () => {
      await app.setTime(GENESIS_TIME)
    })

    it('addOracleMember works', async () => {
      await assertRevert(app.addOracleMember(user1, { from: user1 }), 'APP_AUTH_FAILED')
      await assertRevert(app.addOracleMember('0x0000000000000000000000000000000000000000', { from: voting }), 'BAD_ARGUMENT')

      await app.addOracleMember(user1, { from: voting })
      await assertRevert(app.addOracleMember(user2, { from: user2 }), 'APP_AUTH_FAILED')
      await assertRevert(app.addOracleMember(user3, { from: user2 }), 'APP_AUTH_FAILED')

      await app.addOracleMember(user2, { from: voting })
      await app.addOracleMember(user3, { from: voting })

      await assertRevert(app.addOracleMember(user1, { from: voting }), 'MEMBER_EXISTS')
      await assertRevert(app.addOracleMember(user2, { from: voting }), 'MEMBER_EXISTS')
    })

    it('addOracleMember edge-case', async () => {
      const promises = []
      const maxMembersCount = await app.MAX_MEMBERS()
      for (let i = 0; i < maxMembersCount; ++i) {
        const addr = '0x' + keccak256('member' + i).substring(0, 40)
        promises.push(app.addOracleMember(addr, { from: voting }))
      }
      await Promise.all(promises)

      assertRevert(app.addOracleMember(user4, { from: voting }), 'TOO_MANY_MEMBERS')
    })

    it('removeOracleMember works', async () => {
      await app.addOracleMember(user1, { from: voting })

      await assertRevert(app.removeOracleMember(user1, { from: user1 }), 'APP_AUTH_FAILED')
      await app.removeOracleMember(user1, { from: voting })
      assert.deepStrictEqual(await app.getOracleMembers(), [])

      await app.addOracleMember(user1, { from: voting })
      await app.addOracleMember(user2, { from: voting })
      await app.addOracleMember(user3, { from: voting })

      await assertRevert(app.removeOracleMember(nobody, { from: voting }), 'MEMBER_NOT_FOUND')

      await app.removeOracleMember(user1, { from: voting })
      await app.removeOracleMember(user2, { from: voting })

      await assertRevert(app.removeOracleMember(user2, { from: user1 }), 'APP_AUTH_FAILED')
      assert.deepStrictEqual(await app.getOracleMembers(), [user3])
    })

    it('setQuorum works', async () => {
      await app.addOracleMember(user1, { from: voting })
      await app.addOracleMember(user2, { from: voting })
      await app.addOracleMember(user3, { from: voting })

      await assertRevert(app.setQuorum(2, { from: user1 }), 'APP_AUTH_FAILED')
      await assertRevert(app.setQuorum(0, { from: voting }), 'QUORUM_WONT_BE_MADE')
      await app.setQuorum(4, { from: voting })
      assertBn(await app.getQuorum(), 4)

      await app.setQuorum(3, { from: voting })
      assertBn(await app.getQuorum(), 3)
    })

    it('setQuorum updates expectedEpochId and tries to push', async () => {
      await app.addOracleMember(user1, { from: voting })
      await app.addOracleMember(user2, { from: voting })
      await app.addOracleMember(user3, { from: voting })

      await app.setQuorum(4, { from: voting })

      await appLido.pretendTotalPooledEtherGweiForTest(32)
      await app.reportBeacon(1, 31, 1, { from: user1 })
      await app.reportBeacon(1, 32, 1, { from: user2 })
      await app.reportBeacon(1, 32, 1, { from: user3 })
      await assertExpectedEpochs(1, 0)

      await app.setQuorum(3, { from: voting })
      await assertExpectedEpochs(1, 0)

      const receipt = await app.setQuorum(2, { from: voting })
      assertEvent(receipt, 'Completed', { expectedArgs: { epochId: 1, beaconBalance: 32 * DENOMINATION_OFFSET, beaconValidators: 1 } })
      await assertExpectedEpochs(2, 0)
    })

    it('getOracleMembers works', async () => {
      await app.addOracleMember(user1, { from: voting })
      await app.addOracleMember(user2, { from: voting })
      await app.addOracleMember(user3, { from: voting })

      assert.deepStrictEqual(await app.getOracleMembers(), [user1, user2, user3])

      await app.removeOracleMember(user1, { from: voting })

      assert.deepStrictEqual(await app.getOracleMembers(), [user3, user2])
    })

    it('getCurrentEpochId works', async () => {
      assertBn(await app.getCurrentEpochId(), 0)
      await app.setTime(GENESIS_TIME + EPOCH_LENGTH - 1)
      assertBn(await app.getCurrentEpochId(), 0)
      await app.setTime(GENESIS_TIME + EPOCH_LENGTH * 123 + 1)
      assertBn(await app.getCurrentEpochId(), 123)
    })

    it('getExpectedEpochId and getLastCompletedEpochId work', async () => {
      assertBn(await app.getExpectedEpochId(), 1)
      assertBn(await app.getLastCompletedEpochId(), 0)

      await app.setTime(GENESIS_TIME + EPOCH_LENGTH - 1)
      assertBn(await app.getExpectedEpochId(), 1)

      await app.setTime(GENESIS_TIME + EPOCH_LENGTH * 123 + 1)
      await app.setQuorum(1, { from: voting })
      await app.addOracleMember(user1, { from: voting })
      await app.reportBeacon(123, 32, 1, { from: user1 })
      assertBn(await app.getExpectedEpochId(), 124)
      assertBn(await app.getLastCompletedEpochId(), 123)
    })

    it('getCurrentFrame works', async () => {
      await app.setBeaconSpec(10, 32, 12, GENESIS_TIME, { from: voting })

      let result = await app.getCurrentFrame()
      assertBn(result.frameEpochId, 0)
      assertBn(result.frameStartTime, GENESIS_TIME)
      assertBn(result.frameEndTime, GENESIS_TIME + EPOCH_LENGTH * 10 - 1)

      await app.setTime(GENESIS_TIME + EPOCH_LENGTH * 10 - 1)
      result = await app.getCurrentFrame()
      assertBn(result.frameEpochId, 0)
      assertBn(result.frameStartTime, GENESIS_TIME)
      assertBn(result.frameEndTime, GENESIS_TIME + EPOCH_LENGTH * 10 - 1)

      await app.setTime(GENESIS_TIME + EPOCH_LENGTH * 123)
      result = await app.getCurrentFrame()
      assertBn(result.frameEpochId, 120)
      assertBn(result.frameStartTime, GENESIS_TIME + EPOCH_LENGTH * 120)
      assertBn(result.frameEndTime, GENESIS_TIME + EPOCH_LENGTH * 130 - 1)
    })
  })

  describe('When there is single-member setup', function () {
    describe('current epoch: 1', function () {
      beforeEach(async () => {
        await app.setTime(GENESIS_TIME)
        await app.addOracleMember(user1, { from: voting })
        await appLido.pretendTotalPooledEtherGweiForTest(START_BALANCE)
      })

      it('if given old eth1 denominated balances just truncates them to 64 bits', async () => {
        const BALANCE = toBN('183216444408705000000000')
        const INT64_MASK = toBN('0xFFFFFFFFFFFFFFFF')
        const BALANCE_TRUNCATED64_GWEI = BALANCE.and(INT64_MASK)
        const BALANCE_TRUNCATED64_WEI = BALANCE_TRUNCATED64_GWEI.mul(toBN(DENOMINATION_OFFSET))
        await appLido.pretendTotalPooledEtherGweiForTest(BALANCE_TRUNCATED64_GWEI)
        const receipt = await app.reportBeacon(1, BALANCE, 5692, { from: user1 })
        assertEvent(receipt, 'BeaconReported', {
          expectedArgs: {
            epochId: 1,
            beaconBalance: BALANCE_TRUNCATED64_WEI,
            beaconValidators: 5692,
            caller: user1
          }
        })
      })

      it('accepts new eth2 denominated balances, no trunc', async () => {
        const BALANCE_GWEI = toBN('183216444408705')
        const BALANCE_WEI = BALANCE_GWEI.mul(toBN(DENOMINATION_OFFSET))
        await appLido.pretendTotalPooledEtherGweiForTest(BALANCE_GWEI)
        const receipt = await app.reportBeacon(1, BALANCE_GWEI, 5692, { from: user1 })
        assertEvent(receipt, 'BeaconReported', {
          expectedArgs: { epochId: 1, beaconBalance: BALANCE_WEI, beaconValidators: 5692, caller: user1 }
        })
      })

      it('reverts when trying to report from non-member', async () => {
        await assertRevert(app.reportBeacon(1, 32, 1, { from: nobody }), 'MEMBER_NOT_FOUND')
      })

      it('reverts when trying to report from non-member', async () => {
        for (const account of [user2, user3, user4, nobody])
          await assertRevert(app.reportBeacon(1, 32, 1, { from: account }), 'MEMBER_NOT_FOUND')
      })

      it('reportBeacon works and emits event, getLastCompletedReportDelta tracks last 2 reports', async () => {
        await app.setTime(GENESIS_TIME + EPOCH_LENGTH * 1) // 1 epoch later
        const prePooledEther = START_BALANCE + 32
        let receipt = await app.reportBeacon(1, prePooledEther, 1, { from: user1 })
        assertEvent(receipt, 'Completed', {
          expectedArgs: { epochId: 1, beaconBalance: prePooledEther * DENOMINATION_OFFSET, beaconValidators: 1 }
        })
        assertEvent(receipt, 'PostTotalShares', {
          expectedArgs: {
            postTotalPooledEther: prePooledEther * DENOMINATION_OFFSET,
            preTotalPooledEther: START_BALANCE * DENOMINATION_OFFSET,
            timeElapsed: EPOCH_LENGTH * 1,
            totalShares: 42
          }
        })
        await assertExpectedEpochs(2, 1)

        let res = await app.getLastCompletedReportDelta()
        assertBn(res.postTotalPooledEther, toBN(prePooledEther).mul(toBN(DENOMINATION_OFFSET)))
        assertBn(res.preTotalPooledEther, toBN(START_BALANCE).mul(toBN(DENOMINATION_OFFSET)))
        assertBn(res.timeElapsed, EPOCH_LENGTH * 1)

        await app.setTime(GENESIS_TIME + EPOCH_LENGTH * 3) // 2 epochs later
        const postPooledEther = prePooledEther + 99
        receipt = await app.reportBeacon(3, postPooledEther, 3, { from: user1 })
        assertEvent(receipt, 'Completed', {
          expectedArgs: { epochId: 3, beaconBalance: postPooledEther * DENOMINATION_OFFSET, beaconValidators: 3 }
        })
        assertEvent(receipt, 'PostTotalShares', {
          expectedArgs: {
            postTotalPooledEther: postPooledEther * DENOMINATION_OFFSET,
            preTotalPooledEther: prePooledEther * DENOMINATION_OFFSET,
            timeElapsed: EPOCH_LENGTH * 2,
            totalShares: 42
          }
        })
        await assertExpectedEpochs(4, 3)

        res = await app.getLastCompletedReportDelta()
        assertBn(res.postTotalPooledEther, toBN(postPooledEther).mul(toBN(DENOMINATION_OFFSET)))
        assertBn(res.preTotalPooledEther, toBN(prePooledEther).mul(toBN(DENOMINATION_OFFSET)))
        assertBn(res.timeElapsed, EPOCH_LENGTH * 2)
      })

      it('reportBeacon works OK on OK pooledEther increase', async () => {
        const beginPooledEther = START_BALANCE
        let receipt = await app.reportBeacon(1, beginPooledEther, 1, { from: user1 })
        assertEvent(receipt, 'Completed', {
          expectedArgs: { epochId: 1, beaconBalance: beginPooledEther * DENOMINATION_OFFSET, beaconValidators: 1 }
        })
        await assertExpectedEpochs(2, 0)

        const reward = Math.round((START_BALANCE * (768 / 365 / 24 / 3600) * 9) / 100) // annual increase by 9%
        const nextPooledEther = beginPooledEther + reward
        await app.setTime(GENESIS_TIME + EPOCH_LENGTH * 3) // 2 epochs later (timeElapsed = 768)
        receipt = await app.reportBeacon(3, nextPooledEther, 3, { from: user1 })
        assertEvent(receipt, 'Completed', {
          expectedArgs: { epochId: 3, beaconBalance: nextPooledEther * DENOMINATION_OFFSET, beaconValidators: 3 }
        })
      })

      it('reportBeacon reverts on too high pooledEther increase', async () => {
        const beginPooledEther = START_BALANCE
        const receipt = await app.reportBeacon(1, beginPooledEther, 1, { from: user1 })
        assertEvent(receipt, 'Completed', {
          expectedArgs: { epochId: 1, beaconBalance: beginPooledEther * DENOMINATION_OFFSET, beaconValidators: 1 }
        })
        await assertExpectedEpochs(2, 0)

        const reward = Math.round((START_BALANCE * (768 / 365 / 24 / 3600) * 11) / 100) // annual increase by 11%
        const nextPooledEther = beginPooledEther + reward
        await app.setTime(GENESIS_TIME + EPOCH_LENGTH * 3) // 2 epochs later (timeElapsed = 768)
        await assertRevert(app.reportBeacon(3, nextPooledEther, 3, { from: user1 }), 'ALLOWED_BEACON_BALANCE_INCREASE')
      })

      it('reportBeacon works OK on OK pooledEther decrease', async () => {
        const beginPooledEther = START_BALANCE
        let receipt = await app.reportBeacon(1, beginPooledEther, 1, { from: user1 })
        assertEvent(receipt, 'Completed', {
          expectedArgs: { epochId: 1, beaconBalance: beginPooledEther * DENOMINATION_OFFSET, beaconValidators: 1 }
        })
        await assertExpectedEpochs(2, 0)

        await app.setTime(GENESIS_TIME + EPOCH_LENGTH * 3) // 2 epochs later (timeElapsed = 768)
        const loss = Math.round((START_BALANCE * 4) / 100) // decrease by 4%
        const nextPooledEther = beginPooledEther - loss
        receipt = await app.reportBeacon(3, nextPooledEther, 3, { from: user1 })
        assertEvent(receipt, 'Completed', {
          expectedArgs: { epochId: 3, beaconBalance: nextPooledEther * DENOMINATION_OFFSET, beaconValidators: 3 }
        })
      })

      it('reportBeacon reverts on too high pooledEther decrease', async () => {
        const beginPooledEther = START_BALANCE
        const receipt = await app.reportBeacon(1, beginPooledEther, 1, { from: user1 })
        assertEvent(receipt, 'Completed', {
          expectedArgs: { epochId: 1, beaconBalance: beginPooledEther * DENOMINATION_OFFSET, beaconValidators: 1 }
        })
        await assertExpectedEpochs(2, 0)

        const loss = Math.round((START_BALANCE * 6) / 100) // decrease by 6%
        const nextPooledEther = beginPooledEther - loss
        await app.setTime(GENESIS_TIME + EPOCH_LENGTH * 3) // 2 epochs later (timeElapsed = 768)
        await assertRevert(app.reportBeacon(3, nextPooledEther, 3, { from: user1 }), 'ALLOWED_BEACON_BALANCE_DECREASE')
      })

      it('reportBeacon change increase limit works', async () => {
        let res = await app.setAllowedBeaconBalanceAnnualRelativeIncrease(42, { from: voting })
        assertEvent(res, 'AllowedBeaconBalanceAnnualRelativeIncreaseSet', { expectedArgs: { value: 42 } })
        let limit = await app.getAllowedBeaconBalanceAnnualRelativeIncrease()
        assertBn(limit, 42)

        res = await app.setAllowedBeaconBalanceAnnualRelativeIncrease(777, { from: voting })
        assertEvent(res, 'AllowedBeaconBalanceAnnualRelativeIncreaseSet', { expectedArgs: { value: 777 } })
        limit = await app.getAllowedBeaconBalanceAnnualRelativeIncrease()
        assertBn(limit, 777)
      })

      it('reportBeacon change decrease limit works', async () => {
        let res = await app.setAllowedBeaconBalanceRelativeDecrease(42, { from: voting })
        assertEvent(res, 'AllowedBeaconBalanceRelativeDecreaseSet', { expectedArgs: { value: 42 } })
        let limit = await app.getAllowedBeaconBalanceRelativeDecrease()
        assertBn(limit, 42)

        res = await app.setAllowedBeaconBalanceRelativeDecrease(777, { from: voting })
        assertEvent(res, 'AllowedBeaconBalanceRelativeDecreaseSet', { expectedArgs: { value: 777 } })
        limit = await app.getAllowedBeaconBalanceRelativeDecrease()
        assertBn(limit, 777)
      })

      it('reportBeacon change increase limit affect sanity checks', async () => {
        const beginPooledEther = START_BALANCE
        let receipt = await app.reportBeacon(1, beginPooledEther, 1, { from: user1 })
        assertEvent(receipt, 'Completed', {
          expectedArgs: { epochId: 1, beaconBalance: beginPooledEther * DENOMINATION_OFFSET, beaconValidators: 1 }
        })
        await assertExpectedEpochs(2, 0)

        const reward = Math.round((START_BALANCE * (768 / 365 / 24 / 3600) * 11) / 100) // annual increase by 11%
        const nextPooledEther = beginPooledEther + reward
        await app.setTime(GENESIS_TIME + EPOCH_LENGTH * 3) // 2 epochs later (timeElapsed = 768)

        // check fails
        await assertRevert(app.reportBeacon(2, nextPooledEther, 3, { from: user1 }), 'ALLOWED_BEACON_BALANCE_INCREASE')

        // set limit up to 12%
        const res = await app.setAllowedBeaconBalanceAnnualRelativeIncrease(1200, { from: voting })
        assertEvent(res, 'AllowedBeaconBalanceAnnualRelativeIncreaseSet', { expectedArgs: { value: 1200 } })

        // check OK
        receipt = await app.reportBeacon(3, nextPooledEther, 3, { from: user1 })
        assertEvent(receipt, 'Completed', {
          expectedArgs: { epochId: 3, beaconBalance: nextPooledEther * DENOMINATION_OFFSET, beaconValidators: 3 }
        })
      })

      it('reportBeacon change decrease limit affect sanity checks', async () => {
        const beginPooledEther = START_BALANCE
        let receipt = await app.reportBeacon(1, beginPooledEther, 1, { from: user1 })
        assertEvent(receipt, 'Completed', {
          expectedArgs: { epochId: 1, beaconBalance: beginPooledEther * DENOMINATION_OFFSET, beaconValidators: 1 }
        })
        await assertExpectedEpochs(2, 0)

        const loss = Math.round((START_BALANCE * 6) / 100) // decrease by 6%
        const nextPooledEther = beginPooledEther - loss
        await app.setTime(GENESIS_TIME + EPOCH_LENGTH * 3) // 2 epochs later (timeElapsed = 768)

        // check fails
        await assertRevert(app.reportBeacon(3, nextPooledEther, 3, { from: user1 }), 'ALLOWED_BEACON_BALANCE_DECREASE')

        // set limit up to 7%
        const res = await app.setAllowedBeaconBalanceRelativeDecrease(700, { from: voting })
        assertEvent(res, 'AllowedBeaconBalanceRelativeDecreaseSet', { expectedArgs: { value: 700 } })

        // check OK
        receipt = await app.reportBeacon(3, nextPooledEther, 3, { from: user1 })
        assertEvent(receipt, 'Completed', {
          expectedArgs: { epochId: 3, beaconBalance: nextPooledEther * DENOMINATION_OFFSET, beaconValidators: 3 }
        })
      })

      it('reportBeacon time affect increase sanity checks', async () => {
        const beginPooledEther = START_BALANCE
        let receipt = await app.reportBeacon(1, beginPooledEther, 1, { from: user1 })
        assertEvent(receipt, 'Completed', {
          expectedArgs: { epochId: 1, beaconBalance: beginPooledEther * DENOMINATION_OFFSET, beaconValidators: 1 }
        })
        await assertExpectedEpochs(2, 0)

        const reward = Math.round((START_BALANCE * (768 / 365 / 24 / 3600) * 19) / 100) // annual increase by 19%
        const nextPooledEther = beginPooledEther + reward
        await app.setTime(GENESIS_TIME + EPOCH_LENGTH * 3) // 2 epochs later (timeElapsed = 768)

        // check fails
        await assertRevert(app.reportBeacon(3, nextPooledEther, 3, { from: user1 }), 'ALLOWED_BEACON_BALANCE_INCREASE')

        await app.setTime(GENESIS_TIME + EPOCH_LENGTH * 5) // 4 epochs later (timeElapsed = 768*2)
        // check OK because 4 epochs passed
        receipt = await app.reportBeacon(5, nextPooledEther, 3, { from: user1 })
        assertEvent(receipt, 'Completed', {
          expectedArgs: { epochId: 5, beaconBalance: nextPooledEther * DENOMINATION_OFFSET, beaconValidators: 3 }
        })
      })

      it('reportBeacon time does not affect decrease sanity checks', async () => {
        const beginPooledEther = START_BALANCE
        const receipt = await app.reportBeacon(1, beginPooledEther, 1, { from: user1 })
        assertEvent(receipt, 'Completed', {
          expectedArgs: { epochId: 1, beaconBalance: beginPooledEther * DENOMINATION_OFFSET, beaconValidators: 1 }
        })
        await assertExpectedEpochs(2, 0)

        const reward = Math.round(START_BALANCE * (6 / 100)) // annual increase by 6%
        const nextPooledEther = beginPooledEther + reward
        await app.setTime(GENESIS_TIME + EPOCH_LENGTH * 3) // 2 epochs later (timeElapsed = 768)

        // check fails
        await assertRevert(app.reportBeacon(3, nextPooledEther, 3, { from: user1 }), 'ALLOWED_BEACON_BALANCE_INCREASE')

        await app.setTime(GENESIS_TIME + EPOCH_LENGTH * 5) // 4 epochs later (timeElapsed = 768*2)
        // check fails but 4 epochs passed
        await assertRevert(app.reportBeacon(5, nextPooledEther, 3, { from: user1 }), 'ALLOWED_BEACON_BALANCE_INCREASE')
      })

      it('setBeaconReportReceiver to 0x0', async () => {
        const receipt = await app.setBeaconReportReceiver(ZERO_ADDRESS, { from: voting })
        assertEvent(receipt, 'BeaconReportReceiverSet', { expectedArgs: { callback: ZERO_ADDRESS } })
        assert((await app.getBeaconReportReceiver()) === ZERO_ADDRESS)
      })

      it('setBeaconReportReceiver failed auth', async () => {
        await assertRevert(app.setBeaconReportReceiver(ZERO_ADDRESS, { from: user1 }), 'APP_AUTH_FAILED')
      })

      it('quorum receiver called with same arguments as getLastCompletedReportDelta', async () => {
        const badMock = await BeaconReportReceiverWithoutERC165.new()
        await assertRevert(app.setBeaconReportReceiver(badMock.address, { from: voting }), 'BAD_BEACON_REPORT_RECEIVER')

        const mock = await BeaconReportReceiver.new()
        let receipt = await app.setBeaconReportReceiver(mock.address, { from: voting })
        assertEvent(receipt, 'BeaconReportReceiverSet', { expectedArgs: { callback: mock.address } })
        assert((await app.getBeaconReportReceiver()) === mock.address)

        receipt = await app.reportBeacon(1, START_BALANCE + 35, 1, { from: user1 })
        assertEvent(receipt, 'Completed', {
          expectedArgs: { epochId: 1, beaconBalance: (START_BALANCE + 35) * DENOMINATION_OFFSET, beaconValidators: 1 }
        })
        await assertExpectedEpochs(2, 0)

        await app.setTime(GENESIS_TIME + EPOCH_LENGTH * 2) // 1 epochs later
        receipt = await app.reportBeacon(2, START_BALANCE + 77, 3, { from: user1 })
        assertEvent(receipt, 'Completed', {
          expectedArgs: { epochId: 2, beaconBalance: (START_BALANCE + 77) * DENOMINATION_OFFSET, beaconValidators: 3 }
        })
        await assertExpectedEpochs(3, 2)

        assertBn(await mock.postTotalPooledEther(), toBN(START_BALANCE + 77).mul(toBN(DENOMINATION_OFFSET)))
        assertBn(await mock.preTotalPooledEther(), toBN(START_BALANCE + 35).mul(toBN(DENOMINATION_OFFSET)))
        assertBn(await mock.timeElapsed(), EPOCH_LENGTH)

        const res = await app.getLastCompletedReportDelta()
        assertBn(res.postTotalPooledEther, toBN(START_BALANCE + 77).mul(toBN(DENOMINATION_OFFSET)))
        assertBn(res.preTotalPooledEther, toBN(START_BALANCE + 35).mul(toBN(DENOMINATION_OFFSET)))
        assertBn(res.timeElapsed, EPOCH_LENGTH)
      })

      it('reverts when trying to report this epoch again', async () => {
        await app.reportBeacon(1, START_BALANCE, 1, { from: user1 }) // got quorum
        await assertExpectedEpochs(2, 0)
        await assertRevert(app.reportBeacon(1, START_BALANCE, 1, { from: user1 }), 'EPOCH_IS_TOO_OLD')
      })

      it('reverts when trying to report future epoch', async () => {
        await assertRevert(app.reportBeacon(2, 32, 1, { from: user1 }), 'UNEXPECTED_EPOCH')
      })
      describe(`current epoch: 5`, function () {
        beforeEach(async () => {
          await appLido.pretendTotalPooledEtherGweiForTest(32)
          await app.setTime(GENESIS_TIME + EPOCH_LENGTH * 5)
          await assertExpectedEpochs(1, 5)
        })

        it('reverts when trying to report stale epoch', async () => {
          await assertRevert(app.reportBeacon(0, 32, 1, { from: user1 }), 'EPOCH_IS_TOO_OLD')
          await assertExpectedEpochs(1, 5)
        })

        it('reverts when trying to report this epoch again from the same user', async () => {
          await app.setQuorum(2, { from: voting })
          await app.reportBeacon(5, 32, 1, { from: user1 })
          await assertRevert(app.reportBeacon(5, 32, 1, { from: user1 }), 'ALREADY_SUBMITTED')
          await assertExpectedEpochs(5, 5)
        })

        it('reverts when trying to report future epoch', async () => {
          await assertRevert(app.reportBeacon(10, 32, 1, { from: user1 }), 'UNEXPECTED_EPOCH')
        })

        it('reportBeacon works and emits event', async () => {
          const receipt = await app.reportBeacon(5, 32, 1, { from: user1 })
          assertEvent(receipt, 'Completed', { expectedArgs: { epochId: 5, beaconBalance: 32 * DENOMINATION_OFFSET, beaconValidators: 1 } })
          await assertExpectedEpochs(6, 5)
        })
      })
    })
  })
  describe('When there is multi-member setup (7 members, default quorum is 7)', function () {
    beforeEach(async () => {
      await app.setTime(GENESIS_TIME + EPOCH_LENGTH * 1)
      await assertExpectedEpochs(1, 1)
      for (const account of [user1, user2, user3, user4, user5, user6, user7]) await app.addOracleMember(account, { from: voting })
      await app.setQuorum(7, { from: voting })
    })

    it('removeOracleMember updates expectedEpochId and clears current reporting', async () => {
      await app.reportBeacon(1, 0, 0, { from: user1 })
      await app.reportBeacon(1, 32, 1, { from: user2 })
      await assertExpectedEpochs(1, 1)
      assertBn(await app.getCurrentOraclesReportStatus(), 0b011)
      assertBn(await app.getCurrentReportVariantsSize(), 2)

      await app.removeOracleMember(user1, { from: voting })
      await assertExpectedEpochs(1, 1)
      assertBn(await app.getCurrentOraclesReportStatus(), 0b000)
      assertBn(await app.getCurrentReportVariantsSize(), 0)

      // user2 reports again the same epoch
      await app.reportBeacon(1, 32, 1, { from: user2 })
      await assertExpectedEpochs(1, 1)
      assertBn(await app.getCurrentOraclesReportStatus(), 0b010)
      assertBn(await app.getCurrentReportVariantsSize(), 1)
    })

    it('getCurrentOraclesReportStatus/VariantSize/Variant', async () => {
      assertBn(await app.getCurrentOraclesReportStatus(), 0b000)
      assertBn(await app.getCurrentReportVariantsSize(), 0)

      await app.reportBeacon(1, 32, 1, { from: user1 })
      assertBn(await app.getCurrentOraclesReportStatus(), 0b001)
      assertBn(await app.getCurrentReportVariantsSize(), 1)

      await app.reportBeacon(1, 101, 11, { from: user2 })
      assertBn(await app.getCurrentOraclesReportStatus(), 0b011)
      assertBn(await app.getCurrentReportVariantsSize(), 2)

      await app.reportBeacon(1, 32, 1, { from: user3 })
      assertBn(await app.getCurrentOraclesReportStatus(), 0b111)
      assertBn(await app.getCurrentReportVariantsSize(), 2)

      const firstKind = await app.getCurrentReportVariant(0)
      assertBn(firstKind.beaconBalance, 32)
      assertBn(firstKind.beaconValidators, 1)
      assertBn(firstKind.count, 2)
      const secondKind = await app.getCurrentReportVariant(1)
      assertBn(secondKind.beaconBalance, 101)
      assertBn(secondKind.beaconValidators, 11)
      assertBn(secondKind.count, 1)

      const receipt = await app.setQuorum(2, { from: voting })
      assertEvent(receipt, 'Completed', { expectedArgs: { epochId: 1, beaconBalance: 32 * DENOMINATION_OFFSET, beaconValidators: 1 } })
      assertBn(await app.getCurrentOraclesReportStatus(), 0b000)
      assertBn(await app.getCurrentReportVariantsSize(), 0)
    })
    describe('reportBeacon reaches quorum', function () {
      it('reportBeacon works and emits event', async () => {
        for (const acc of [user1, user2, user3, user4, user5, user6]) {
          const receipt = await app.reportBeacon(1, 32, 1, { from: acc })
          await assertExpectedEpochs(1, 1)
          assertEvent(receipt, 'BeaconReported', {
            expectedArgs: { epochId: 1, beaconBalance: 32 * DENOMINATION_OFFSET, beaconValidators: 1, caller: acc }
          })
        }

        const receipt = await app.reportBeacon(1, 32, 1, { from: user7 })
        assertEvent(receipt, 'BeaconReported', {
          expectedArgs: { epochId: 1, beaconBalance: 32 * DENOMINATION_OFFSET, beaconValidators: 1, caller: user7 }
        })
        assertEvent(receipt, 'Completed', { expectedArgs: { epochId: 1, beaconBalance: 32 * DENOMINATION_OFFSET, beaconValidators: 1 } })
      })

      it('reverts when trying to report this epoch again', async () => {
        for (const account of [user1, user2, user3, user4, user5, user6]) await app.reportBeacon(1, 32, 1, { from: account })
        await assertExpectedEpochs(1, 1)

        for (const account of [user1, user2, user3, user4, user5, user6])
          await assertRevert(app.reportBeacon(1, 32, 1, { from: account }), 'ALREADY_SUBMITTED')
        await assertExpectedEpochs(1, 1)
      })

      it('6 oracles push alike, 1 miss', async () => {
        for (const acc of [user1, user2, user3, user4, user5, user6]) {
          await app.reportBeacon(1, 32, 1, { from: acc })
          await assertExpectedEpochs(1, 1)
        }

        const receipt = await app.reportBeacon(1, 32, 1, { from: user7 })
        assertEvent(receipt, 'Completed', { expectedArgs: { epochId: 1, beaconBalance: 32 * DENOMINATION_OFFSET, beaconValidators: 1 } })
      })

      it('oracles part 3+3, no quorum for 4', async () => {
        await app.setQuorum(4, { from: voting })
        await app.reportBeacon(1, 64, 2, { from: user1 })
        await assertExpectedEpochs(1, 1)
        await app.reportBeacon(1, 64, 2, { from: user2 })
        await assertExpectedEpochs(1, 1)
        await app.reportBeacon(1, 65, 3, { from: user3 })
        await assertExpectedEpochs(1, 1)
        await app.reportBeacon(1, 65, 3, { from: user4 })
        await assertExpectedEpochs(1, 1)
        await app.reportBeacon(1, 64, 2, { from: user5 })
        await assertExpectedEpochs(1, 1)
        await app.reportBeacon(1, 65, 3, { from: user6 })
        await assertExpectedEpochs(1, 1)
      })

      it('oracles part 3+3, got quorum for 3', async () => {
        await app.setQuorum(3, { from: voting })
        await app.reportBeacon(1, 64, 2, { from: user1 })
        await assertExpectedEpochs(1, 1)
        await app.reportBeacon(1, 32, 1, { from: user2 })
        await assertExpectedEpochs(1, 1)
        await app.reportBeacon(1, 32, 1, { from: user3 })
        await assertExpectedEpochs(1, 1)
        await app.reportBeacon(1, 64, 2, { from: user4 })
        await assertExpectedEpochs(1, 1)
        const receipt = await app.reportBeacon(1, 32, 1, { from: user5 })
        assertEvent(receipt, 'Completed', { expectedArgs: { epochId: 1, beaconBalance: 32 * DENOMINATION_OFFSET, beaconValidators: 1 } })
      })

      it('oracles part 4+3, got quorum for 4', async () => {
        await app.setQuorum(4, { from: voting })
        await app.reportBeacon(1, 32, 1, { from: user1 })
        await assertExpectedEpochs(1, 1)
        await app.reportBeacon(1, 32, 1, { from: user2 })
        await assertExpectedEpochs(1, 1)
        await app.reportBeacon(1, 32, 1, { from: user3 })
        await assertExpectedEpochs(1, 1)
        await app.reportBeacon(1, 65, 3, { from: user4 })
        await assertExpectedEpochs(1, 1)
        await app.reportBeacon(1, 65, 3, { from: user5 })
        await assertExpectedEpochs(1, 1)
        await app.reportBeacon(1, 65, 3, { from: user6 })
        await assertExpectedEpochs(1, 1)
        const receipt = await app.reportBeacon(1, 32, 1, { from: user7 })
        assertEvent(receipt, 'Completed', { expectedArgs: { epochId: 1, beaconBalance: 32 * DENOMINATION_OFFSET, beaconValidators: 1 } })
      })

      it('oracles part 5+2, got quorum for 5', async () => {
        await app.setQuorum(5, { from: voting })
        await app.reportBeacon(1, 65, 2, { from: user1 })
        await assertExpectedEpochs(1, 1)
        await app.reportBeacon(1, 32, 1, { from: user2 })
        await assertExpectedEpochs(1, 1)
        await app.reportBeacon(1, 32, 1, { from: user3 })
        await assertExpectedEpochs(1, 1)
        await app.reportBeacon(1, 32, 1, { from: user4 })
        await assertExpectedEpochs(1, 1)
        await app.reportBeacon(1, 65, 3, { from: user5 })
        await assertExpectedEpochs(1, 1)
        await app.reportBeacon(1, 32, 1, { from: user6 })
        await assertExpectedEpochs(1, 1)
        const receipt = await app.reportBeacon(1, 32, 1, { from: user7 })
        assertEvent(receipt, 'Completed', { expectedArgs: { epochId: 1, beaconBalance: 32 * DENOMINATION_OFFSET, beaconValidators: 1 } })
      })

      it('only 1 report is enough in quorum l1', async () => {
        await app.setQuorum(1, { from: voting })
        const receipt = await app.reportBeacon(1, 32, 1, { from: user1 })
        assertEvent(receipt, 'Completed', { expectedArgs: { epochId: 1, beaconBalance: 32 * DENOMINATION_OFFSET, beaconValidators: 1 } })
      })

      it('only 2 alike report is enough in quorum 2', async () => {
        await app.setQuorum(2, { from: voting })
        await app.reportBeacon(1, 32, 1, { from: user1 })
        await app.reportBeacon(1, 33, 2, { from: user2 })
        await app.reportBeacon(1, 34, 3, { from: user3 })
        await app.reportBeacon(1, 0, 0, { from: user4 })
        const receipt = await app.reportBeacon(1, 32, 1, { from: user5 })
        assertEvent(receipt, 'Completed', { expectedArgs: { epochId: 1, beaconBalance: 32 * DENOMINATION_OFFSET, beaconValidators: 1 } })
      })
    })
    describe('setQuorum lowering reaches quorum', function () {
      it('6 oracles push alike, 1 miss', async () => {
        for (const acc of [user1, user2, user3, user4, user5, user6]) {
          await app.reportBeacon(1, 32, 1, { from: acc })
          await assertExpectedEpochs(1, 1)
        }

        await app.setQuorum(8, { from: voting }) // no quorum for 8
        await assertExpectedEpochs(1, 1)

        const receipt = await app.setQuorum(6, { from: voting })
        assertEvent(receipt, 'Completed', { expectedArgs: { epochId: 1, beaconBalance: 32 * DENOMINATION_OFFSET, beaconValidators: 1 } })
      })

      it('oracles part 3+3, no quorum here at all', async () => {
        await app.reportBeacon(1, 64, 2, { from: user1 })
        await assertExpectedEpochs(1, 1)
        await app.reportBeacon(1, 64, 2, { from: user2 })
        await assertExpectedEpochs(1, 1)
        await app.reportBeacon(1, 64, 2, { from: user3 })
        await assertExpectedEpochs(1, 1)
        await app.reportBeacon(1, 65, 3, { from: user4 })
        await assertExpectedEpochs(1, 1)
        await app.reportBeacon(1, 65, 3, { from: user5 })
        await assertExpectedEpochs(1, 1)
        await app.reportBeacon(1, 65, 3, { from: user6 })
        await assertExpectedEpochs(1, 1)

        // decreasing quorum does not help because conflicting parts are equal
        await app.setQuorum(3, { from: voting })
        await assertExpectedEpochs(1, 1)
        await app.setQuorum(1, { from: voting })
        await assertExpectedEpochs(1, 1)
      })

      it('oracles part 4+3, quorum lowers to 4', async () => {
        await app.reportBeacon(1, 32, 1, { from: user1 })
        await assertExpectedEpochs(1, 1)
        await app.reportBeacon(1, 32, 1, { from: user2 })
        await assertExpectedEpochs(1, 1)
        await app.reportBeacon(1, 32, 1, { from: user3 })
        await assertExpectedEpochs(1, 1)
        await app.reportBeacon(1, 65, 3, { from: user4 })
        await assertExpectedEpochs(1, 1)
        await app.reportBeacon(1, 65, 3, { from: user5 })
        await assertExpectedEpochs(1, 1)
        await app.reportBeacon(1, 65, 3, { from: user6 })
        await assertExpectedEpochs(1, 1)
        await app.reportBeacon(1, 32, 1, { from: user7 })
        await assertExpectedEpochs(1, 1)

        // decreasing quorum to 5 does not help
        await app.setQuorum(5, { from: voting })
        await assertExpectedEpochs(1, 1)

        receipt = await app.setQuorum(4, { from: voting })
        assertEvent(receipt, 'Completed', { expectedArgs: { epochId: 1, beaconBalance: 32 * DENOMINATION_OFFSET, beaconValidators: 1 } })
      })

      it('only 1 report is enough in quorum lowers to 1', async () => {
        await app.reportBeacon(1, 32, 1, { from: user1 })
        await assertExpectedEpochs(1, 1)

        const receipt = await app.setQuorum(1, { from: voting })
        assertEvent(receipt, 'Completed', { expectedArgs: { epochId: 1, beaconBalance: 32 * DENOMINATION_OFFSET, beaconValidators: 1 } })
      })
    })
  })
=======
contract('LidoOracle', ([admin, stranger]) => {
  it.skip('TODO: legacy compat tests', async () => {})
>>>>>>> 23306b4f
})<|MERGE_RESOLUTION|>--- conflicted
+++ resolved
@@ -7,853 +7,6 @@
 const { ZERO_ADDRESS } = require('@aragon/contract-helpers-test')
 
 
-<<<<<<< HEAD
-const GENESIS_TIME = 1606824000
-const EPOCH_LENGTH = 32 * 12
-const DENOMINATION_OFFSET = 1e9
-
-// initial pooled ether (it's required to smooth increase of balance
-// if you jump from 30 to 60 in one epoch it's a huge annual relative jump over 9000%
-// but if you jump from 1e12+30 to 1e12+60 then it's smooth small jump as in the real world.
-const START_BALANCE = 1e12
-
-contract('LidoOracle', ([appManager, voting, user1, user2, user3, user4, user5, user6, user7, nobody]) => {
-  let appBase, appLido, app
-
-  const assertExpectedEpochs = async (startEpoch, endEpoch) => {
-    assertBn(await app.getExpectedEpochId(), startEpoch)
-    assertBn(await app.getCurrentEpochId(), endEpoch)
-  }
-
-  before('deploy base app', async () => {
-    // Deploy the app's base contract.
-    appBase = await LidoOracle.new()
-    appLido = await Lido.new()
-  })
-
-  beforeEach('deploy dao and app', async () => {
-    const { dao, acl } = await newDao(appManager)
-
-    // Instantiate a proxy for the app, using the base contract as its logic implementation.
-    const proxyAddress = await newApp(dao, 'lidooracle', appBase.address, appManager)
-    app = await LidoOracle.at(proxyAddress)
-
-    // Set up the app's permissions.
-    await acl.createPermission(voting, app.address, await app.MANAGE_MEMBERS(), appManager, { from: appManager })
-    await acl.createPermission(voting, app.address, await app.MANAGE_QUORUM(), appManager, { from: appManager })
-    await acl.createPermission(voting, app.address, await app.SET_BEACON_SPEC(), appManager, { from: appManager })
-    await acl.createPermission(voting, app.address, await app.SET_REPORT_BOUNDARIES(), appManager, { from: appManager })
-    await acl.createPermission(voting, app.address, await app.SET_BEACON_REPORT_RECEIVER(), appManager, { from: appManager })
-
-    // Initialize the app's proxy.
-    await app.setTime(GENESIS_TIME)
-
-    assertBn(await app.getContractVersion(), 0)
-    await assertRevert(app.finalizeUpgrade_v3(), 'UNEXPECTED_CONTRACT_VERSION')
-    await app.setVersion(1)
-    await assertRevert(app.initialize(appLido.address, 1, 32, 12, GENESIS_TIME, 1000, 500), 'UNEXPECTED_CONTRACT_VERSION')
-    await app.setVersion(0)
-
-    // 1000 and 500 stand for 10% yearly increase, 5% moment decrease
-    await app.initialize(appLido.address, 1, 32, 12, GENESIS_TIME, 1000, 500)
-    assertBn(await app.getContractVersion(), 3)
-  })
-
-  it('finalizeUpgrade', async () => {
-    const baseVersionRequired = 1
-    const latestVersion = 3
-
-    assertBn(await app.getContractVersion(), latestVersion)
-    await assertRevert(app.finalizeUpgrade_v3(), 'UNEXPECTED_CONTRACT_VERSION')
-
-    await app.setVersion(baseVersionRequired)
-
-    const receipt = await app.finalizeUpgrade_v3()
-    assertEvent(receipt, 'ContractVersionSet', {
-      expectedArgs: {
-        version: latestVersion
-      }
-    })
-
-    assertBn(await app.getContractVersion(), latestVersion)
-  })
-
-  it('check not-mocked _getTime()', async () => {
-    const block = await ethers.provider.getBlock('latest')
-    assertBn(block.timestamp, await app.getTimeOriginal())
-  })
-
-  it('beaconSpec is correct', async () => {
-    const beaconSpec = await app.getBeaconSpec()
-    assertBn(beaconSpec.epochsPerFrame, 1)
-    assertBn(beaconSpec.slotsPerEpoch, 32)
-    assertBn(beaconSpec.secondsPerSlot, 12)
-    assertBn(beaconSpec.genesisTime, GENESIS_TIME)
-  })
-
-  it('setBeaconSpec works', async () => {
-    await assertRevert(app.setBeaconSpec(0, 1, 1, 1, { from: voting }), 'BAD_EPOCHS_PER_FRAME')
-    await assertRevert(app.setBeaconSpec(1, 0, 1, 1, { from: voting }), 'BAD_SLOTS_PER_EPOCH')
-    await assertRevert(app.setBeaconSpec(1, 1, 0, 1, { from: voting }), 'BAD_SECONDS_PER_SLOT')
-    await assertRevert(app.setBeaconSpec(1, 1, 1, 0, { from: voting }), 'BAD_GENESIS_TIME')
-
-    const receipt = await app.setBeaconSpec(1, 1, 1, 1, { from: voting })
-    assertEvent(receipt, 'BeaconSpecSet', {
-      expectedArgs: {
-        epochsPerFrame: 1,
-        slotsPerEpoch: 1,
-        secondsPerSlot: 1,
-        genesisTime: 1
-      }
-    })
-    const beaconSpec = await app.getBeaconSpec()
-    assertBn(beaconSpec.epochsPerFrame, 1)
-    assertBn(beaconSpec.slotsPerEpoch, 1)
-    assertBn(beaconSpec.secondsPerSlot, 1)
-    assertBn(beaconSpec.genesisTime, 1)
-  })
-  describe('Test utility functions:', function () {
-    this.timeout(60000) // addOracleMember edge-case is heavy on execution time
-
-    beforeEach(async () => {
-      await app.setTime(GENESIS_TIME)
-    })
-
-    it('addOracleMember works', async () => {
-      await assertRevert(app.addOracleMember(user1, { from: user1 }), 'APP_AUTH_FAILED')
-      await assertRevert(app.addOracleMember('0x0000000000000000000000000000000000000000', { from: voting }), 'BAD_ARGUMENT')
-
-      await app.addOracleMember(user1, { from: voting })
-      await assertRevert(app.addOracleMember(user2, { from: user2 }), 'APP_AUTH_FAILED')
-      await assertRevert(app.addOracleMember(user3, { from: user2 }), 'APP_AUTH_FAILED')
-
-      await app.addOracleMember(user2, { from: voting })
-      await app.addOracleMember(user3, { from: voting })
-
-      await assertRevert(app.addOracleMember(user1, { from: voting }), 'MEMBER_EXISTS')
-      await assertRevert(app.addOracleMember(user2, { from: voting }), 'MEMBER_EXISTS')
-    })
-
-    it('addOracleMember edge-case', async () => {
-      const promises = []
-      const maxMembersCount = await app.MAX_MEMBERS()
-      for (let i = 0; i < maxMembersCount; ++i) {
-        const addr = '0x' + keccak256('member' + i).substring(0, 40)
-        promises.push(app.addOracleMember(addr, { from: voting }))
-      }
-      await Promise.all(promises)
-
-      assertRevert(app.addOracleMember(user4, { from: voting }), 'TOO_MANY_MEMBERS')
-    })
-
-    it('removeOracleMember works', async () => {
-      await app.addOracleMember(user1, { from: voting })
-
-      await assertRevert(app.removeOracleMember(user1, { from: user1 }), 'APP_AUTH_FAILED')
-      await app.removeOracleMember(user1, { from: voting })
-      assert.deepStrictEqual(await app.getOracleMembers(), [])
-
-      await app.addOracleMember(user1, { from: voting })
-      await app.addOracleMember(user2, { from: voting })
-      await app.addOracleMember(user3, { from: voting })
-
-      await assertRevert(app.removeOracleMember(nobody, { from: voting }), 'MEMBER_NOT_FOUND')
-
-      await app.removeOracleMember(user1, { from: voting })
-      await app.removeOracleMember(user2, { from: voting })
-
-      await assertRevert(app.removeOracleMember(user2, { from: user1 }), 'APP_AUTH_FAILED')
-      assert.deepStrictEqual(await app.getOracleMembers(), [user3])
-    })
-
-    it('setQuorum works', async () => {
-      await app.addOracleMember(user1, { from: voting })
-      await app.addOracleMember(user2, { from: voting })
-      await app.addOracleMember(user3, { from: voting })
-
-      await assertRevert(app.setQuorum(2, { from: user1 }), 'APP_AUTH_FAILED')
-      await assertRevert(app.setQuorum(0, { from: voting }), 'QUORUM_WONT_BE_MADE')
-      await app.setQuorum(4, { from: voting })
-      assertBn(await app.getQuorum(), 4)
-
-      await app.setQuorum(3, { from: voting })
-      assertBn(await app.getQuorum(), 3)
-    })
-
-    it('setQuorum updates expectedEpochId and tries to push', async () => {
-      await app.addOracleMember(user1, { from: voting })
-      await app.addOracleMember(user2, { from: voting })
-      await app.addOracleMember(user3, { from: voting })
-
-      await app.setQuorum(4, { from: voting })
-
-      await appLido.pretendTotalPooledEtherGweiForTest(32)
-      await app.reportBeacon(1, 31, 1, { from: user1 })
-      await app.reportBeacon(1, 32, 1, { from: user2 })
-      await app.reportBeacon(1, 32, 1, { from: user3 })
-      await assertExpectedEpochs(1, 0)
-
-      await app.setQuorum(3, { from: voting })
-      await assertExpectedEpochs(1, 0)
-
-      const receipt = await app.setQuorum(2, { from: voting })
-      assertEvent(receipt, 'Completed', { expectedArgs: { epochId: 1, beaconBalance: 32 * DENOMINATION_OFFSET, beaconValidators: 1 } })
-      await assertExpectedEpochs(2, 0)
-    })
-
-    it('getOracleMembers works', async () => {
-      await app.addOracleMember(user1, { from: voting })
-      await app.addOracleMember(user2, { from: voting })
-      await app.addOracleMember(user3, { from: voting })
-
-      assert.deepStrictEqual(await app.getOracleMembers(), [user1, user2, user3])
-
-      await app.removeOracleMember(user1, { from: voting })
-
-      assert.deepStrictEqual(await app.getOracleMembers(), [user3, user2])
-    })
-
-    it('getCurrentEpochId works', async () => {
-      assertBn(await app.getCurrentEpochId(), 0)
-      await app.setTime(GENESIS_TIME + EPOCH_LENGTH - 1)
-      assertBn(await app.getCurrentEpochId(), 0)
-      await app.setTime(GENESIS_TIME + EPOCH_LENGTH * 123 + 1)
-      assertBn(await app.getCurrentEpochId(), 123)
-    })
-
-    it('getExpectedEpochId and getLastCompletedEpochId work', async () => {
-      assertBn(await app.getExpectedEpochId(), 1)
-      assertBn(await app.getLastCompletedEpochId(), 0)
-
-      await app.setTime(GENESIS_TIME + EPOCH_LENGTH - 1)
-      assertBn(await app.getExpectedEpochId(), 1)
-
-      await app.setTime(GENESIS_TIME + EPOCH_LENGTH * 123 + 1)
-      await app.setQuorum(1, { from: voting })
-      await app.addOracleMember(user1, { from: voting })
-      await app.reportBeacon(123, 32, 1, { from: user1 })
-      assertBn(await app.getExpectedEpochId(), 124)
-      assertBn(await app.getLastCompletedEpochId(), 123)
-    })
-
-    it('getCurrentFrame works', async () => {
-      await app.setBeaconSpec(10, 32, 12, GENESIS_TIME, { from: voting })
-
-      let result = await app.getCurrentFrame()
-      assertBn(result.frameEpochId, 0)
-      assertBn(result.frameStartTime, GENESIS_TIME)
-      assertBn(result.frameEndTime, GENESIS_TIME + EPOCH_LENGTH * 10 - 1)
-
-      await app.setTime(GENESIS_TIME + EPOCH_LENGTH * 10 - 1)
-      result = await app.getCurrentFrame()
-      assertBn(result.frameEpochId, 0)
-      assertBn(result.frameStartTime, GENESIS_TIME)
-      assertBn(result.frameEndTime, GENESIS_TIME + EPOCH_LENGTH * 10 - 1)
-
-      await app.setTime(GENESIS_TIME + EPOCH_LENGTH * 123)
-      result = await app.getCurrentFrame()
-      assertBn(result.frameEpochId, 120)
-      assertBn(result.frameStartTime, GENESIS_TIME + EPOCH_LENGTH * 120)
-      assertBn(result.frameEndTime, GENESIS_TIME + EPOCH_LENGTH * 130 - 1)
-    })
-  })
-
-  describe('When there is single-member setup', function () {
-    describe('current epoch: 1', function () {
-      beforeEach(async () => {
-        await app.setTime(GENESIS_TIME)
-        await app.addOracleMember(user1, { from: voting })
-        await appLido.pretendTotalPooledEtherGweiForTest(START_BALANCE)
-      })
-
-      it('if given old eth1 denominated balances just truncates them to 64 bits', async () => {
-        const BALANCE = toBN('183216444408705000000000')
-        const INT64_MASK = toBN('0xFFFFFFFFFFFFFFFF')
-        const BALANCE_TRUNCATED64_GWEI = BALANCE.and(INT64_MASK)
-        const BALANCE_TRUNCATED64_WEI = BALANCE_TRUNCATED64_GWEI.mul(toBN(DENOMINATION_OFFSET))
-        await appLido.pretendTotalPooledEtherGweiForTest(BALANCE_TRUNCATED64_GWEI)
-        const receipt = await app.reportBeacon(1, BALANCE, 5692, { from: user1 })
-        assertEvent(receipt, 'BeaconReported', {
-          expectedArgs: {
-            epochId: 1,
-            beaconBalance: BALANCE_TRUNCATED64_WEI,
-            beaconValidators: 5692,
-            caller: user1
-          }
-        })
-      })
-
-      it('accepts new eth2 denominated balances, no trunc', async () => {
-        const BALANCE_GWEI = toBN('183216444408705')
-        const BALANCE_WEI = BALANCE_GWEI.mul(toBN(DENOMINATION_OFFSET))
-        await appLido.pretendTotalPooledEtherGweiForTest(BALANCE_GWEI)
-        const receipt = await app.reportBeacon(1, BALANCE_GWEI, 5692, { from: user1 })
-        assertEvent(receipt, 'BeaconReported', {
-          expectedArgs: { epochId: 1, beaconBalance: BALANCE_WEI, beaconValidators: 5692, caller: user1 }
-        })
-      })
-
-      it('reverts when trying to report from non-member', async () => {
-        await assertRevert(app.reportBeacon(1, 32, 1, { from: nobody }), 'MEMBER_NOT_FOUND')
-      })
-
-      it('reverts when trying to report from non-member', async () => {
-        for (const account of [user2, user3, user4, nobody])
-          await assertRevert(app.reportBeacon(1, 32, 1, { from: account }), 'MEMBER_NOT_FOUND')
-      })
-
-      it('reportBeacon works and emits event, getLastCompletedReportDelta tracks last 2 reports', async () => {
-        await app.setTime(GENESIS_TIME + EPOCH_LENGTH * 1) // 1 epoch later
-        const prePooledEther = START_BALANCE + 32
-        let receipt = await app.reportBeacon(1, prePooledEther, 1, { from: user1 })
-        assertEvent(receipt, 'Completed', {
-          expectedArgs: { epochId: 1, beaconBalance: prePooledEther * DENOMINATION_OFFSET, beaconValidators: 1 }
-        })
-        assertEvent(receipt, 'PostTotalShares', {
-          expectedArgs: {
-            postTotalPooledEther: prePooledEther * DENOMINATION_OFFSET,
-            preTotalPooledEther: START_BALANCE * DENOMINATION_OFFSET,
-            timeElapsed: EPOCH_LENGTH * 1,
-            totalShares: 42
-          }
-        })
-        await assertExpectedEpochs(2, 1)
-
-        let res = await app.getLastCompletedReportDelta()
-        assertBn(res.postTotalPooledEther, toBN(prePooledEther).mul(toBN(DENOMINATION_OFFSET)))
-        assertBn(res.preTotalPooledEther, toBN(START_BALANCE).mul(toBN(DENOMINATION_OFFSET)))
-        assertBn(res.timeElapsed, EPOCH_LENGTH * 1)
-
-        await app.setTime(GENESIS_TIME + EPOCH_LENGTH * 3) // 2 epochs later
-        const postPooledEther = prePooledEther + 99
-        receipt = await app.reportBeacon(3, postPooledEther, 3, { from: user1 })
-        assertEvent(receipt, 'Completed', {
-          expectedArgs: { epochId: 3, beaconBalance: postPooledEther * DENOMINATION_OFFSET, beaconValidators: 3 }
-        })
-        assertEvent(receipt, 'PostTotalShares', {
-          expectedArgs: {
-            postTotalPooledEther: postPooledEther * DENOMINATION_OFFSET,
-            preTotalPooledEther: prePooledEther * DENOMINATION_OFFSET,
-            timeElapsed: EPOCH_LENGTH * 2,
-            totalShares: 42
-          }
-        })
-        await assertExpectedEpochs(4, 3)
-
-        res = await app.getLastCompletedReportDelta()
-        assertBn(res.postTotalPooledEther, toBN(postPooledEther).mul(toBN(DENOMINATION_OFFSET)))
-        assertBn(res.preTotalPooledEther, toBN(prePooledEther).mul(toBN(DENOMINATION_OFFSET)))
-        assertBn(res.timeElapsed, EPOCH_LENGTH * 2)
-      })
-
-      it('reportBeacon works OK on OK pooledEther increase', async () => {
-        const beginPooledEther = START_BALANCE
-        let receipt = await app.reportBeacon(1, beginPooledEther, 1, { from: user1 })
-        assertEvent(receipt, 'Completed', {
-          expectedArgs: { epochId: 1, beaconBalance: beginPooledEther * DENOMINATION_OFFSET, beaconValidators: 1 }
-        })
-        await assertExpectedEpochs(2, 0)
-
-        const reward = Math.round((START_BALANCE * (768 / 365 / 24 / 3600) * 9) / 100) // annual increase by 9%
-        const nextPooledEther = beginPooledEther + reward
-        await app.setTime(GENESIS_TIME + EPOCH_LENGTH * 3) // 2 epochs later (timeElapsed = 768)
-        receipt = await app.reportBeacon(3, nextPooledEther, 3, { from: user1 })
-        assertEvent(receipt, 'Completed', {
-          expectedArgs: { epochId: 3, beaconBalance: nextPooledEther * DENOMINATION_OFFSET, beaconValidators: 3 }
-        })
-      })
-
-      it('reportBeacon reverts on too high pooledEther increase', async () => {
-        const beginPooledEther = START_BALANCE
-        const receipt = await app.reportBeacon(1, beginPooledEther, 1, { from: user1 })
-        assertEvent(receipt, 'Completed', {
-          expectedArgs: { epochId: 1, beaconBalance: beginPooledEther * DENOMINATION_OFFSET, beaconValidators: 1 }
-        })
-        await assertExpectedEpochs(2, 0)
-
-        const reward = Math.round((START_BALANCE * (768 / 365 / 24 / 3600) * 11) / 100) // annual increase by 11%
-        const nextPooledEther = beginPooledEther + reward
-        await app.setTime(GENESIS_TIME + EPOCH_LENGTH * 3) // 2 epochs later (timeElapsed = 768)
-        await assertRevert(app.reportBeacon(3, nextPooledEther, 3, { from: user1 }), 'ALLOWED_BEACON_BALANCE_INCREASE')
-      })
-
-      it('reportBeacon works OK on OK pooledEther decrease', async () => {
-        const beginPooledEther = START_BALANCE
-        let receipt = await app.reportBeacon(1, beginPooledEther, 1, { from: user1 })
-        assertEvent(receipt, 'Completed', {
-          expectedArgs: { epochId: 1, beaconBalance: beginPooledEther * DENOMINATION_OFFSET, beaconValidators: 1 }
-        })
-        await assertExpectedEpochs(2, 0)
-
-        await app.setTime(GENESIS_TIME + EPOCH_LENGTH * 3) // 2 epochs later (timeElapsed = 768)
-        const loss = Math.round((START_BALANCE * 4) / 100) // decrease by 4%
-        const nextPooledEther = beginPooledEther - loss
-        receipt = await app.reportBeacon(3, nextPooledEther, 3, { from: user1 })
-        assertEvent(receipt, 'Completed', {
-          expectedArgs: { epochId: 3, beaconBalance: nextPooledEther * DENOMINATION_OFFSET, beaconValidators: 3 }
-        })
-      })
-
-      it('reportBeacon reverts on too high pooledEther decrease', async () => {
-        const beginPooledEther = START_BALANCE
-        const receipt = await app.reportBeacon(1, beginPooledEther, 1, { from: user1 })
-        assertEvent(receipt, 'Completed', {
-          expectedArgs: { epochId: 1, beaconBalance: beginPooledEther * DENOMINATION_OFFSET, beaconValidators: 1 }
-        })
-        await assertExpectedEpochs(2, 0)
-
-        const loss = Math.round((START_BALANCE * 6) / 100) // decrease by 6%
-        const nextPooledEther = beginPooledEther - loss
-        await app.setTime(GENESIS_TIME + EPOCH_LENGTH * 3) // 2 epochs later (timeElapsed = 768)
-        await assertRevert(app.reportBeacon(3, nextPooledEther, 3, { from: user1 }), 'ALLOWED_BEACON_BALANCE_DECREASE')
-      })
-
-      it('reportBeacon change increase limit works', async () => {
-        let res = await app.setAllowedBeaconBalanceAnnualRelativeIncrease(42, { from: voting })
-        assertEvent(res, 'AllowedBeaconBalanceAnnualRelativeIncreaseSet', { expectedArgs: { value: 42 } })
-        let limit = await app.getAllowedBeaconBalanceAnnualRelativeIncrease()
-        assertBn(limit, 42)
-
-        res = await app.setAllowedBeaconBalanceAnnualRelativeIncrease(777, { from: voting })
-        assertEvent(res, 'AllowedBeaconBalanceAnnualRelativeIncreaseSet', { expectedArgs: { value: 777 } })
-        limit = await app.getAllowedBeaconBalanceAnnualRelativeIncrease()
-        assertBn(limit, 777)
-      })
-
-      it('reportBeacon change decrease limit works', async () => {
-        let res = await app.setAllowedBeaconBalanceRelativeDecrease(42, { from: voting })
-        assertEvent(res, 'AllowedBeaconBalanceRelativeDecreaseSet', { expectedArgs: { value: 42 } })
-        let limit = await app.getAllowedBeaconBalanceRelativeDecrease()
-        assertBn(limit, 42)
-
-        res = await app.setAllowedBeaconBalanceRelativeDecrease(777, { from: voting })
-        assertEvent(res, 'AllowedBeaconBalanceRelativeDecreaseSet', { expectedArgs: { value: 777 } })
-        limit = await app.getAllowedBeaconBalanceRelativeDecrease()
-        assertBn(limit, 777)
-      })
-
-      it('reportBeacon change increase limit affect sanity checks', async () => {
-        const beginPooledEther = START_BALANCE
-        let receipt = await app.reportBeacon(1, beginPooledEther, 1, { from: user1 })
-        assertEvent(receipt, 'Completed', {
-          expectedArgs: { epochId: 1, beaconBalance: beginPooledEther * DENOMINATION_OFFSET, beaconValidators: 1 }
-        })
-        await assertExpectedEpochs(2, 0)
-
-        const reward = Math.round((START_BALANCE * (768 / 365 / 24 / 3600) * 11) / 100) // annual increase by 11%
-        const nextPooledEther = beginPooledEther + reward
-        await app.setTime(GENESIS_TIME + EPOCH_LENGTH * 3) // 2 epochs later (timeElapsed = 768)
-
-        // check fails
-        await assertRevert(app.reportBeacon(2, nextPooledEther, 3, { from: user1 }), 'ALLOWED_BEACON_BALANCE_INCREASE')
-
-        // set limit up to 12%
-        const res = await app.setAllowedBeaconBalanceAnnualRelativeIncrease(1200, { from: voting })
-        assertEvent(res, 'AllowedBeaconBalanceAnnualRelativeIncreaseSet', { expectedArgs: { value: 1200 } })
-
-        // check OK
-        receipt = await app.reportBeacon(3, nextPooledEther, 3, { from: user1 })
-        assertEvent(receipt, 'Completed', {
-          expectedArgs: { epochId: 3, beaconBalance: nextPooledEther * DENOMINATION_OFFSET, beaconValidators: 3 }
-        })
-      })
-
-      it('reportBeacon change decrease limit affect sanity checks', async () => {
-        const beginPooledEther = START_BALANCE
-        let receipt = await app.reportBeacon(1, beginPooledEther, 1, { from: user1 })
-        assertEvent(receipt, 'Completed', {
-          expectedArgs: { epochId: 1, beaconBalance: beginPooledEther * DENOMINATION_OFFSET, beaconValidators: 1 }
-        })
-        await assertExpectedEpochs(2, 0)
-
-        const loss = Math.round((START_BALANCE * 6) / 100) // decrease by 6%
-        const nextPooledEther = beginPooledEther - loss
-        await app.setTime(GENESIS_TIME + EPOCH_LENGTH * 3) // 2 epochs later (timeElapsed = 768)
-
-        // check fails
-        await assertRevert(app.reportBeacon(3, nextPooledEther, 3, { from: user1 }), 'ALLOWED_BEACON_BALANCE_DECREASE')
-
-        // set limit up to 7%
-        const res = await app.setAllowedBeaconBalanceRelativeDecrease(700, { from: voting })
-        assertEvent(res, 'AllowedBeaconBalanceRelativeDecreaseSet', { expectedArgs: { value: 700 } })
-
-        // check OK
-        receipt = await app.reportBeacon(3, nextPooledEther, 3, { from: user1 })
-        assertEvent(receipt, 'Completed', {
-          expectedArgs: { epochId: 3, beaconBalance: nextPooledEther * DENOMINATION_OFFSET, beaconValidators: 3 }
-        })
-      })
-
-      it('reportBeacon time affect increase sanity checks', async () => {
-        const beginPooledEther = START_BALANCE
-        let receipt = await app.reportBeacon(1, beginPooledEther, 1, { from: user1 })
-        assertEvent(receipt, 'Completed', {
-          expectedArgs: { epochId: 1, beaconBalance: beginPooledEther * DENOMINATION_OFFSET, beaconValidators: 1 }
-        })
-        await assertExpectedEpochs(2, 0)
-
-        const reward = Math.round((START_BALANCE * (768 / 365 / 24 / 3600) * 19) / 100) // annual increase by 19%
-        const nextPooledEther = beginPooledEther + reward
-        await app.setTime(GENESIS_TIME + EPOCH_LENGTH * 3) // 2 epochs later (timeElapsed = 768)
-
-        // check fails
-        await assertRevert(app.reportBeacon(3, nextPooledEther, 3, { from: user1 }), 'ALLOWED_BEACON_BALANCE_INCREASE')
-
-        await app.setTime(GENESIS_TIME + EPOCH_LENGTH * 5) // 4 epochs later (timeElapsed = 768*2)
-        // check OK because 4 epochs passed
-        receipt = await app.reportBeacon(5, nextPooledEther, 3, { from: user1 })
-        assertEvent(receipt, 'Completed', {
-          expectedArgs: { epochId: 5, beaconBalance: nextPooledEther * DENOMINATION_OFFSET, beaconValidators: 3 }
-        })
-      })
-
-      it('reportBeacon time does not affect decrease sanity checks', async () => {
-        const beginPooledEther = START_BALANCE
-        const receipt = await app.reportBeacon(1, beginPooledEther, 1, { from: user1 })
-        assertEvent(receipt, 'Completed', {
-          expectedArgs: { epochId: 1, beaconBalance: beginPooledEther * DENOMINATION_OFFSET, beaconValidators: 1 }
-        })
-        await assertExpectedEpochs(2, 0)
-
-        const reward = Math.round(START_BALANCE * (6 / 100)) // annual increase by 6%
-        const nextPooledEther = beginPooledEther + reward
-        await app.setTime(GENESIS_TIME + EPOCH_LENGTH * 3) // 2 epochs later (timeElapsed = 768)
-
-        // check fails
-        await assertRevert(app.reportBeacon(3, nextPooledEther, 3, { from: user1 }), 'ALLOWED_BEACON_BALANCE_INCREASE')
-
-        await app.setTime(GENESIS_TIME + EPOCH_LENGTH * 5) // 4 epochs later (timeElapsed = 768*2)
-        // check fails but 4 epochs passed
-        await assertRevert(app.reportBeacon(5, nextPooledEther, 3, { from: user1 }), 'ALLOWED_BEACON_BALANCE_INCREASE')
-      })
-
-      it('setBeaconReportReceiver to 0x0', async () => {
-        const receipt = await app.setBeaconReportReceiver(ZERO_ADDRESS, { from: voting })
-        assertEvent(receipt, 'BeaconReportReceiverSet', { expectedArgs: { callback: ZERO_ADDRESS } })
-        assert((await app.getBeaconReportReceiver()) === ZERO_ADDRESS)
-      })
-
-      it('setBeaconReportReceiver failed auth', async () => {
-        await assertRevert(app.setBeaconReportReceiver(ZERO_ADDRESS, { from: user1 }), 'APP_AUTH_FAILED')
-      })
-
-      it('quorum receiver called with same arguments as getLastCompletedReportDelta', async () => {
-        const badMock = await BeaconReportReceiverWithoutERC165.new()
-        await assertRevert(app.setBeaconReportReceiver(badMock.address, { from: voting }), 'BAD_BEACON_REPORT_RECEIVER')
-
-        const mock = await BeaconReportReceiver.new()
-        let receipt = await app.setBeaconReportReceiver(mock.address, { from: voting })
-        assertEvent(receipt, 'BeaconReportReceiverSet', { expectedArgs: { callback: mock.address } })
-        assert((await app.getBeaconReportReceiver()) === mock.address)
-
-        receipt = await app.reportBeacon(1, START_BALANCE + 35, 1, { from: user1 })
-        assertEvent(receipt, 'Completed', {
-          expectedArgs: { epochId: 1, beaconBalance: (START_BALANCE + 35) * DENOMINATION_OFFSET, beaconValidators: 1 }
-        })
-        await assertExpectedEpochs(2, 0)
-
-        await app.setTime(GENESIS_TIME + EPOCH_LENGTH * 2) // 1 epochs later
-        receipt = await app.reportBeacon(2, START_BALANCE + 77, 3, { from: user1 })
-        assertEvent(receipt, 'Completed', {
-          expectedArgs: { epochId: 2, beaconBalance: (START_BALANCE + 77) * DENOMINATION_OFFSET, beaconValidators: 3 }
-        })
-        await assertExpectedEpochs(3, 2)
-
-        assertBn(await mock.postTotalPooledEther(), toBN(START_BALANCE + 77).mul(toBN(DENOMINATION_OFFSET)))
-        assertBn(await mock.preTotalPooledEther(), toBN(START_BALANCE + 35).mul(toBN(DENOMINATION_OFFSET)))
-        assertBn(await mock.timeElapsed(), EPOCH_LENGTH)
-
-        const res = await app.getLastCompletedReportDelta()
-        assertBn(res.postTotalPooledEther, toBN(START_BALANCE + 77).mul(toBN(DENOMINATION_OFFSET)))
-        assertBn(res.preTotalPooledEther, toBN(START_BALANCE + 35).mul(toBN(DENOMINATION_OFFSET)))
-        assertBn(res.timeElapsed, EPOCH_LENGTH)
-      })
-
-      it('reverts when trying to report this epoch again', async () => {
-        await app.reportBeacon(1, START_BALANCE, 1, { from: user1 }) // got quorum
-        await assertExpectedEpochs(2, 0)
-        await assertRevert(app.reportBeacon(1, START_BALANCE, 1, { from: user1 }), 'EPOCH_IS_TOO_OLD')
-      })
-
-      it('reverts when trying to report future epoch', async () => {
-        await assertRevert(app.reportBeacon(2, 32, 1, { from: user1 }), 'UNEXPECTED_EPOCH')
-      })
-      describe(`current epoch: 5`, function () {
-        beforeEach(async () => {
-          await appLido.pretendTotalPooledEtherGweiForTest(32)
-          await app.setTime(GENESIS_TIME + EPOCH_LENGTH * 5)
-          await assertExpectedEpochs(1, 5)
-        })
-
-        it('reverts when trying to report stale epoch', async () => {
-          await assertRevert(app.reportBeacon(0, 32, 1, { from: user1 }), 'EPOCH_IS_TOO_OLD')
-          await assertExpectedEpochs(1, 5)
-        })
-
-        it('reverts when trying to report this epoch again from the same user', async () => {
-          await app.setQuorum(2, { from: voting })
-          await app.reportBeacon(5, 32, 1, { from: user1 })
-          await assertRevert(app.reportBeacon(5, 32, 1, { from: user1 }), 'ALREADY_SUBMITTED')
-          await assertExpectedEpochs(5, 5)
-        })
-
-        it('reverts when trying to report future epoch', async () => {
-          await assertRevert(app.reportBeacon(10, 32, 1, { from: user1 }), 'UNEXPECTED_EPOCH')
-        })
-
-        it('reportBeacon works and emits event', async () => {
-          const receipt = await app.reportBeacon(5, 32, 1, { from: user1 })
-          assertEvent(receipt, 'Completed', { expectedArgs: { epochId: 5, beaconBalance: 32 * DENOMINATION_OFFSET, beaconValidators: 1 } })
-          await assertExpectedEpochs(6, 5)
-        })
-      })
-    })
-  })
-  describe('When there is multi-member setup (7 members, default quorum is 7)', function () {
-    beforeEach(async () => {
-      await app.setTime(GENESIS_TIME + EPOCH_LENGTH * 1)
-      await assertExpectedEpochs(1, 1)
-      for (const account of [user1, user2, user3, user4, user5, user6, user7]) await app.addOracleMember(account, { from: voting })
-      await app.setQuorum(7, { from: voting })
-    })
-
-    it('removeOracleMember updates expectedEpochId and clears current reporting', async () => {
-      await app.reportBeacon(1, 0, 0, { from: user1 })
-      await app.reportBeacon(1, 32, 1, { from: user2 })
-      await assertExpectedEpochs(1, 1)
-      assertBn(await app.getCurrentOraclesReportStatus(), 0b011)
-      assertBn(await app.getCurrentReportVariantsSize(), 2)
-
-      await app.removeOracleMember(user1, { from: voting })
-      await assertExpectedEpochs(1, 1)
-      assertBn(await app.getCurrentOraclesReportStatus(), 0b000)
-      assertBn(await app.getCurrentReportVariantsSize(), 0)
-
-      // user2 reports again the same epoch
-      await app.reportBeacon(1, 32, 1, { from: user2 })
-      await assertExpectedEpochs(1, 1)
-      assertBn(await app.getCurrentOraclesReportStatus(), 0b010)
-      assertBn(await app.getCurrentReportVariantsSize(), 1)
-    })
-
-    it('getCurrentOraclesReportStatus/VariantSize/Variant', async () => {
-      assertBn(await app.getCurrentOraclesReportStatus(), 0b000)
-      assertBn(await app.getCurrentReportVariantsSize(), 0)
-
-      await app.reportBeacon(1, 32, 1, { from: user1 })
-      assertBn(await app.getCurrentOraclesReportStatus(), 0b001)
-      assertBn(await app.getCurrentReportVariantsSize(), 1)
-
-      await app.reportBeacon(1, 101, 11, { from: user2 })
-      assertBn(await app.getCurrentOraclesReportStatus(), 0b011)
-      assertBn(await app.getCurrentReportVariantsSize(), 2)
-
-      await app.reportBeacon(1, 32, 1, { from: user3 })
-      assertBn(await app.getCurrentOraclesReportStatus(), 0b111)
-      assertBn(await app.getCurrentReportVariantsSize(), 2)
-
-      const firstKind = await app.getCurrentReportVariant(0)
-      assertBn(firstKind.beaconBalance, 32)
-      assertBn(firstKind.beaconValidators, 1)
-      assertBn(firstKind.count, 2)
-      const secondKind = await app.getCurrentReportVariant(1)
-      assertBn(secondKind.beaconBalance, 101)
-      assertBn(secondKind.beaconValidators, 11)
-      assertBn(secondKind.count, 1)
-
-      const receipt = await app.setQuorum(2, { from: voting })
-      assertEvent(receipt, 'Completed', { expectedArgs: { epochId: 1, beaconBalance: 32 * DENOMINATION_OFFSET, beaconValidators: 1 } })
-      assertBn(await app.getCurrentOraclesReportStatus(), 0b000)
-      assertBn(await app.getCurrentReportVariantsSize(), 0)
-    })
-    describe('reportBeacon reaches quorum', function () {
-      it('reportBeacon works and emits event', async () => {
-        for (const acc of [user1, user2, user3, user4, user5, user6]) {
-          const receipt = await app.reportBeacon(1, 32, 1, { from: acc })
-          await assertExpectedEpochs(1, 1)
-          assertEvent(receipt, 'BeaconReported', {
-            expectedArgs: { epochId: 1, beaconBalance: 32 * DENOMINATION_OFFSET, beaconValidators: 1, caller: acc }
-          })
-        }
-
-        const receipt = await app.reportBeacon(1, 32, 1, { from: user7 })
-        assertEvent(receipt, 'BeaconReported', {
-          expectedArgs: { epochId: 1, beaconBalance: 32 * DENOMINATION_OFFSET, beaconValidators: 1, caller: user7 }
-        })
-        assertEvent(receipt, 'Completed', { expectedArgs: { epochId: 1, beaconBalance: 32 * DENOMINATION_OFFSET, beaconValidators: 1 } })
-      })
-
-      it('reverts when trying to report this epoch again', async () => {
-        for (const account of [user1, user2, user3, user4, user5, user6]) await app.reportBeacon(1, 32, 1, { from: account })
-        await assertExpectedEpochs(1, 1)
-
-        for (const account of [user1, user2, user3, user4, user5, user6])
-          await assertRevert(app.reportBeacon(1, 32, 1, { from: account }), 'ALREADY_SUBMITTED')
-        await assertExpectedEpochs(1, 1)
-      })
-
-      it('6 oracles push alike, 1 miss', async () => {
-        for (const acc of [user1, user2, user3, user4, user5, user6]) {
-          await app.reportBeacon(1, 32, 1, { from: acc })
-          await assertExpectedEpochs(1, 1)
-        }
-
-        const receipt = await app.reportBeacon(1, 32, 1, { from: user7 })
-        assertEvent(receipt, 'Completed', { expectedArgs: { epochId: 1, beaconBalance: 32 * DENOMINATION_OFFSET, beaconValidators: 1 } })
-      })
-
-      it('oracles part 3+3, no quorum for 4', async () => {
-        await app.setQuorum(4, { from: voting })
-        await app.reportBeacon(1, 64, 2, { from: user1 })
-        await assertExpectedEpochs(1, 1)
-        await app.reportBeacon(1, 64, 2, { from: user2 })
-        await assertExpectedEpochs(1, 1)
-        await app.reportBeacon(1, 65, 3, { from: user3 })
-        await assertExpectedEpochs(1, 1)
-        await app.reportBeacon(1, 65, 3, { from: user4 })
-        await assertExpectedEpochs(1, 1)
-        await app.reportBeacon(1, 64, 2, { from: user5 })
-        await assertExpectedEpochs(1, 1)
-        await app.reportBeacon(1, 65, 3, { from: user6 })
-        await assertExpectedEpochs(1, 1)
-      })
-
-      it('oracles part 3+3, got quorum for 3', async () => {
-        await app.setQuorum(3, { from: voting })
-        await app.reportBeacon(1, 64, 2, { from: user1 })
-        await assertExpectedEpochs(1, 1)
-        await app.reportBeacon(1, 32, 1, { from: user2 })
-        await assertExpectedEpochs(1, 1)
-        await app.reportBeacon(1, 32, 1, { from: user3 })
-        await assertExpectedEpochs(1, 1)
-        await app.reportBeacon(1, 64, 2, { from: user4 })
-        await assertExpectedEpochs(1, 1)
-        const receipt = await app.reportBeacon(1, 32, 1, { from: user5 })
-        assertEvent(receipt, 'Completed', { expectedArgs: { epochId: 1, beaconBalance: 32 * DENOMINATION_OFFSET, beaconValidators: 1 } })
-      })
-
-      it('oracles part 4+3, got quorum for 4', async () => {
-        await app.setQuorum(4, { from: voting })
-        await app.reportBeacon(1, 32, 1, { from: user1 })
-        await assertExpectedEpochs(1, 1)
-        await app.reportBeacon(1, 32, 1, { from: user2 })
-        await assertExpectedEpochs(1, 1)
-        await app.reportBeacon(1, 32, 1, { from: user3 })
-        await assertExpectedEpochs(1, 1)
-        await app.reportBeacon(1, 65, 3, { from: user4 })
-        await assertExpectedEpochs(1, 1)
-        await app.reportBeacon(1, 65, 3, { from: user5 })
-        await assertExpectedEpochs(1, 1)
-        await app.reportBeacon(1, 65, 3, { from: user6 })
-        await assertExpectedEpochs(1, 1)
-        const receipt = await app.reportBeacon(1, 32, 1, { from: user7 })
-        assertEvent(receipt, 'Completed', { expectedArgs: { epochId: 1, beaconBalance: 32 * DENOMINATION_OFFSET, beaconValidators: 1 } })
-      })
-
-      it('oracles part 5+2, got quorum for 5', async () => {
-        await app.setQuorum(5, { from: voting })
-        await app.reportBeacon(1, 65, 2, { from: user1 })
-        await assertExpectedEpochs(1, 1)
-        await app.reportBeacon(1, 32, 1, { from: user2 })
-        await assertExpectedEpochs(1, 1)
-        await app.reportBeacon(1, 32, 1, { from: user3 })
-        await assertExpectedEpochs(1, 1)
-        await app.reportBeacon(1, 32, 1, { from: user4 })
-        await assertExpectedEpochs(1, 1)
-        await app.reportBeacon(1, 65, 3, { from: user5 })
-        await assertExpectedEpochs(1, 1)
-        await app.reportBeacon(1, 32, 1, { from: user6 })
-        await assertExpectedEpochs(1, 1)
-        const receipt = await app.reportBeacon(1, 32, 1, { from: user7 })
-        assertEvent(receipt, 'Completed', { expectedArgs: { epochId: 1, beaconBalance: 32 * DENOMINATION_OFFSET, beaconValidators: 1 } })
-      })
-
-      it('only 1 report is enough in quorum l1', async () => {
-        await app.setQuorum(1, { from: voting })
-        const receipt = await app.reportBeacon(1, 32, 1, { from: user1 })
-        assertEvent(receipt, 'Completed', { expectedArgs: { epochId: 1, beaconBalance: 32 * DENOMINATION_OFFSET, beaconValidators: 1 } })
-      })
-
-      it('only 2 alike report is enough in quorum 2', async () => {
-        await app.setQuorum(2, { from: voting })
-        await app.reportBeacon(1, 32, 1, { from: user1 })
-        await app.reportBeacon(1, 33, 2, { from: user2 })
-        await app.reportBeacon(1, 34, 3, { from: user3 })
-        await app.reportBeacon(1, 0, 0, { from: user4 })
-        const receipt = await app.reportBeacon(1, 32, 1, { from: user5 })
-        assertEvent(receipt, 'Completed', { expectedArgs: { epochId: 1, beaconBalance: 32 * DENOMINATION_OFFSET, beaconValidators: 1 } })
-      })
-    })
-    describe('setQuorum lowering reaches quorum', function () {
-      it('6 oracles push alike, 1 miss', async () => {
-        for (const acc of [user1, user2, user3, user4, user5, user6]) {
-          await app.reportBeacon(1, 32, 1, { from: acc })
-          await assertExpectedEpochs(1, 1)
-        }
-
-        await app.setQuorum(8, { from: voting }) // no quorum for 8
-        await assertExpectedEpochs(1, 1)
-
-        const receipt = await app.setQuorum(6, { from: voting })
-        assertEvent(receipt, 'Completed', { expectedArgs: { epochId: 1, beaconBalance: 32 * DENOMINATION_OFFSET, beaconValidators: 1 } })
-      })
-
-      it('oracles part 3+3, no quorum here at all', async () => {
-        await app.reportBeacon(1, 64, 2, { from: user1 })
-        await assertExpectedEpochs(1, 1)
-        await app.reportBeacon(1, 64, 2, { from: user2 })
-        await assertExpectedEpochs(1, 1)
-        await app.reportBeacon(1, 64, 2, { from: user3 })
-        await assertExpectedEpochs(1, 1)
-        await app.reportBeacon(1, 65, 3, { from: user4 })
-        await assertExpectedEpochs(1, 1)
-        await app.reportBeacon(1, 65, 3, { from: user5 })
-        await assertExpectedEpochs(1, 1)
-        await app.reportBeacon(1, 65, 3, { from: user6 })
-        await assertExpectedEpochs(1, 1)
-
-        // decreasing quorum does not help because conflicting parts are equal
-        await app.setQuorum(3, { from: voting })
-        await assertExpectedEpochs(1, 1)
-        await app.setQuorum(1, { from: voting })
-        await assertExpectedEpochs(1, 1)
-      })
-
-      it('oracles part 4+3, quorum lowers to 4', async () => {
-        await app.reportBeacon(1, 32, 1, { from: user1 })
-        await assertExpectedEpochs(1, 1)
-        await app.reportBeacon(1, 32, 1, { from: user2 })
-        await assertExpectedEpochs(1, 1)
-        await app.reportBeacon(1, 32, 1, { from: user3 })
-        await assertExpectedEpochs(1, 1)
-        await app.reportBeacon(1, 65, 3, { from: user4 })
-        await assertExpectedEpochs(1, 1)
-        await app.reportBeacon(1, 65, 3, { from: user5 })
-        await assertExpectedEpochs(1, 1)
-        await app.reportBeacon(1, 65, 3, { from: user6 })
-        await assertExpectedEpochs(1, 1)
-        await app.reportBeacon(1, 32, 1, { from: user7 })
-        await assertExpectedEpochs(1, 1)
-
-        // decreasing quorum to 5 does not help
-        await app.setQuorum(5, { from: voting })
-        await assertExpectedEpochs(1, 1)
-
-        receipt = await app.setQuorum(4, { from: voting })
-        assertEvent(receipt, 'Completed', { expectedArgs: { epochId: 1, beaconBalance: 32 * DENOMINATION_OFFSET, beaconValidators: 1 } })
-      })
-
-      it('only 1 report is enough in quorum lowers to 1', async () => {
-        await app.reportBeacon(1, 32, 1, { from: user1 })
-        await assertExpectedEpochs(1, 1)
-
-        const receipt = await app.setQuorum(1, { from: voting })
-        assertEvent(receipt, 'Completed', { expectedArgs: { epochId: 1, beaconBalance: 32 * DENOMINATION_OFFSET, beaconValidators: 1 } })
-      })
-    })
-  })
-=======
 contract('LidoOracle', ([admin, stranger]) => {
   it.skip('TODO: legacy compat tests', async () => {})
->>>>>>> 23306b4f
 })