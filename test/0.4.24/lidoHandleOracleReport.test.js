const { assert } = require('chai')
const { newDao, newApp } = require('./helpers/dao')
const { assertBn, assertRevert } = require('@aragon/contract-helpers-test/src/asserts')

const LidoPushableMock = artifacts.require('LidoPushableMock.sol')
const OracleMock = artifacts.require('OracleMock.sol')

const ETH = (value) => web3.utils.toWei(value + '', 'ether')

contract('Lido handleOracleReport', ([appManager, user1, user2]) => {
  let appBase, app, oracle

  before('deploy base app', async () => {
    appBase = await LidoPushableMock.new()
    oracle = await OracleMock.new()
  })

  beforeEach('deploy dao and app', async () => {
    const { dao } = await newDao(appManager)

<<<<<<< HEAD
    proxyAddress = await newApp(dao, 'lido', appBase.address, appManager)
    app = await LidoPushableMock.at(proxyAddress)
=======
    const proxyAddress = await newApp(dao, 'lido', appBase.address, appManager)
    app = await Lido.at(proxyAddress)
>>>>>>> 64661e9e

    await app.initialize(oracle.address)
    await oracle.setPool(app.address)
  })

  const checkStat = async ({ depositedValidators, beaconValidators, beaconBalance }) => {
    const stat = await app.getBeaconStat()
    assertBn(stat.depositedValidators, depositedValidators, 'depositedValidators check')
    assertBn(stat.beaconValidators, beaconValidators, 'beaconValidators check')
    assertBn(stat.beaconBalance, beaconBalance, 'beaconBalance check')
  }

  it('reportBeacon access control', async () => {
    const fakeOracle = await OracleMock.new()
    await fakeOracle.setPool(app.address)
    await assertRevert(fakeOracle.reportBeacon(110, 0, ETH(0), { from: user2 }), 'APP_AUTH_FAILED')
  })

  context('with depositedVals=0, beaconVals=0, bcnBal=0, bufferedEth=0', async () => {
    beforeEach(async function () {
      await app.setDepositedValidators(0)
      await app.setBeaconBalance(0)
      await app.setBeaconValidators(0)
    })

    it('report BcnValidators:0 BcnBalance:0 = no rewards', async () => {
      await oracle.reportBeacon(100, 0, ETH(0), { from: user1 })
      checkStat({ depositedValidators: 0, beaconValidators: 0, beaconBalance: ETH(0) })
      assertBn(await app.getBufferedEther(), ETH(0))
      assertBn(await app.getTotalPooledEther(), ETH(0))
      assert.equal(await app.distributeFeeCalled(), false)
      assertBn(await app.totalRewards(), 0)
    })

    it('report BcnValidators:1 = revert', async () => {
      await assertRevert(oracle.reportBeacon(110, 1, ETH(0), { from: user2 }), 'REPORTED_MORE_DEPOSITED')
      checkStat({ depositedValidators: 0, beaconValidators: 0, beaconBalance: ETH(0) })
      assertBn(await app.getBufferedEther(), ETH(0))
      assertBn(await app.getTotalPooledEther(), ETH(0))
      assert.equal(await app.distributeFeeCalled(), false)
      assertBn(await app.totalRewards(), 0)
    })
  })

  context('with depositedVals=0, beaconVals=0, bcnBal=0, bufferedEth=12', async () => {
    beforeEach(async function () {
      await app.setDepositedValidators(0)
      await app.setBeaconBalance(0)
      await app.setBufferedEther({ from: user1, value: ETH(12) })
      await app.setBeaconValidators(0)
    })

    it('report BcnValidators:0 BcnBalance:0 = no rewards', async () => {
      await oracle.reportBeacon(100, 0, ETH(0), { from: user1 })
      checkStat({ depositedValidators: 0, beaconValidators: 0, beaconBalance: ETH(0) })
      assertBn(await app.getBufferedEther(), ETH(12))
      assertBn(await app.getTotalPooledEther(), ETH(12))
      assert.equal(await app.distributeFeeCalled(), false)
      assertBn(await app.totalRewards(), 0)
    })

    it('report BcnValidators:1 = revert', async () => {
      await assertRevert(oracle.reportBeacon(110, 1, ETH(0), { from: user2 }), 'REPORTED_MORE_DEPOSITED')
      checkStat({ depositedValidators: 0, beaconValidators: 0, beaconBalance: ETH(0) })
      assertBn(await app.getBufferedEther(), ETH(12))
      assertBn(await app.getTotalPooledEther(), ETH(12))
      assert.equal(await app.distributeFeeCalled(), false)
      assertBn(await app.totalRewards(), 0)
    })
  })

  context('with depositedVals=1, beaconVals=0, bcnBal=0, bufferedEth=3', async () => {
    beforeEach(async function () {
      await app.setDepositedValidators(1)
      await app.setBeaconBalance(0)
      await app.setBufferedEther({ from: user1, value: ETH(3) })
      await app.setBeaconValidators(0)
    })

    it('initial state before report', async () => {
      checkStat({ depositedValidators: 1, beaconValidators: 0, beaconBalance: ETH(0) })
      assertBn(await app.getBufferedEther(), ETH(3))
      assertBn(await app.getTotalPooledEther(), ETH(35))
    })

    it('report BcnValidators:0 BcnBalance:0 = no rewards', async () => {
      await oracle.reportBeacon(100, 0, ETH(0), { from: user1 })
      checkStat({ depositedValidators: 1, beaconValidators: 0, beaconBalance: ETH(0) })
      assertBn(await app.getBufferedEther(), ETH(3))
      assertBn(await app.getTotalPooledEther(), ETH(35))
      assert.equal(await app.distributeFeeCalled(), false)
      assertBn(await app.totalRewards(), 0)
    })

    it('report BcnValidators:2 = revert', async () => {
      await assertRevert(oracle.reportBeacon(110, 2, ETH(65), { from: user2 }), 'REPORTED_MORE_DEPOSITED')
      checkStat({ depositedValidators: 1, beaconValidators: 0, beaconBalance: ETH(0) })
      assertBn(await app.getBufferedEther(), ETH(3))
      assertBn(await app.getTotalPooledEther(), ETH(35))
      assert.equal(await app.distributeFeeCalled(), false)
      assertBn(await app.totalRewards(), 0)
    })

    it('report BcnValidators:1 BcnBalance:31 = no rewards', async () => {
      await oracle.reportBeacon(100, 1, ETH(31), { from: user1 })
      checkStat({ depositedValidators: 1, beaconValidators: 1, beaconBalance: ETH(31) })
      assertBn(await app.getBufferedEther(), ETH(3))
      assertBn(await app.getTotalPooledEther(), ETH(34))
      assert.equal(await app.distributeFeeCalled(), false)
      assertBn(await app.totalRewards(), 0)
    })

    it('report BcnValidators:1 BcnBalance:32 = no rewards', async () => {
      await oracle.reportBeacon(100, 1, ETH(32), { from: user1 })
      checkStat({ depositedValidators: 1, beaconValidators: 1, beaconBalance: ETH(32) })
      assertBn(await app.getBufferedEther(), ETH(3))
      assertBn(await app.getTotalPooledEther(), ETH(35))
      assert.equal(await app.distributeFeeCalled(), false)
      assertBn(await app.totalRewards(), 0)
    })
  })

  context('with depositedVals=2, beaconVals=1, bcnBal=30, bufferedEth=5', async () => {
    beforeEach(async function () {
      await app.setDepositedValidators(2)
      await app.setBeaconBalance(ETH(30))
      await app.setBufferedEther({ from: user1, value: ETH(5) })
      await app.setBeaconValidators(1)
      await app.setTotalShares(ETH(67))
    })

    it('initial state before report', async () => {
      checkStat({ depositedValidators: 2, beaconValidators: 1, beaconBalance: ETH(30) })
      assertBn(await app.getBufferedEther(), ETH(5))
      assertBn(await app.getTotalPooledEther(), ETH(67))
    })

    it('report BcnValidators:1 BcnBalance:0 = no rewards', async () => {
      await oracle.reportBeacon(100, 1, ETH(0), { from: user1 })
      checkStat({ depositedValidators: 2, beaconValidators: 1, beaconBalance: ETH(0) })
      assertBn(await app.getBufferedEther(), ETH(5))
      assertBn(await app.getTotalPooledEther(), ETH(37))
      assert.equal(await app.distributeFeeCalled(), false)
      assertBn(await app.totalRewards(), 0)
    })

    it('report BcnValidators:1 BcnBalance:1 = no rewards', async () => {
      await oracle.reportBeacon(100, 1, ETH(1), { from: user1 })
      checkStat({ depositedValidators: 2, beaconValidators: 1, beaconBalance: ETH(1) })
      assertBn(await app.getBufferedEther(), ETH(5))
      assertBn(await app.getTotalPooledEther(), ETH(38))
      assert.equal(await app.distributeFeeCalled(), false)
      assertBn(await app.totalRewards(), 0)
    })

    it('report BcnValidators:2 BcnBalance:62 = no reward', async () => {
      await oracle.reportBeacon(100, 2, ETH(62), { from: user1 })
      checkStat({ depositedValidators: 2, beaconValidators: 2, beaconBalance: ETH(62) })
      assertBn(await app.getBufferedEther(), ETH(5))
      assertBn(await app.getTotalPooledEther(), ETH(67))
      assert.equal(await app.distributeFeeCalled(), false)
      assertBn(await app.totalRewards(), 0)
    })

    it('report BcnValidators:1 BcnBalance:31 = reward:1', async () => {
      await oracle.reportBeacon(100, 2, ETH(63), { from: user1 })
      checkStat({ depositedValidators: 2, beaconValidators: 2, beaconBalance: ETH(63) })
      assertBn(await app.getBufferedEther(), ETH(5))
      assertBn(await app.getTotalPooledEther(), ETH(68))
      assert.equal(await app.distributeFeeCalled(), true)
      assertBn(await app.totalRewards(), ETH(1)) // rounding error
    })

    it('report BcnValidators:2 BcnBalance:63 = reward:1', async () => {
      await oracle.reportBeacon(100, 2, ETH(63), { from: user1 })
      checkStat({ depositedValidators: 2, beaconValidators: 2, beaconBalance: ETH(63) })
      assertBn(await app.getBufferedEther(), ETH(5))
      assertBn(await app.getTotalPooledEther(), ETH(68))
      assert.equal(await app.distributeFeeCalled(), true)
      assertBn(await app.totalRewards(), ETH(1)) // rounding error
    })

    it('report BcnValidators:3 = revert with REPORTED_MORE_DEPOSITED', async () => {
      await assertRevert(oracle.reportBeacon(110, 3, ETH(65), { from: user2 }), 'REPORTED_MORE_DEPOSITED')
      checkStat({ depositedValidators: 2, beaconValidators: 1, beaconBalance: ETH(30) })
      assertBn(await app.getBufferedEther(), ETH(5))
      assertBn(await app.getTotalPooledEther(), ETH(67))
      assert.equal(await app.distributeFeeCalled(), false)
      assertBn(await app.totalRewards(), 0)
    })
  })

  context('with depositedVals=5, beaconVals=4, bcnBal=1, bufferedEth=0', async () => {
    beforeEach(async function () {
      await app.setDepositedValidators(5)
      await app.setBeaconBalance(ETH(1))
      await app.setBufferedEther({ from: user1, value: ETH(0) })
      await app.setBeaconValidators(4)
    })

    // See LIP-1 for explanation
    // https://github.com/lidofinance/lido-improvement-proposals/blob/develop/LIPS/lip-1.md
    it('report decreased BcnValidators:3 = revert with REPORTED_LESS_VALIDATORS', async () => {
      await assertRevert(oracle.reportBeacon(123, 3, ETH(1), { from: user2 }), 'REPORTED_LESS_VALIDATORS')
      await assertRevert(oracle.reportBeacon(321, 2, ETH(10), { from: user2 }), 'REPORTED_LESS_VALIDATORS')
      await assertRevert(oracle.reportBeacon(12345, 1, ETH(123), { from: user2 }), 'REPORTED_LESS_VALIDATORS')
      // values stay intact
      checkStat({ depositedValidators: 5, beaconValidators: 4, beaconBalance: ETH(1) })
      assertBn(await app.getBufferedEther(), ETH(0))
      assertBn(await app.getTotalPooledEther(), ETH(33))
      assert.equal(await app.distributeFeeCalled(), false)
      assertBn(await app.totalRewards(), 0)
    })
  })
})<|MERGE_RESOLUTION|>--- conflicted
+++ resolved
@@ -18,13 +18,8 @@
   beforeEach('deploy dao and app', async () => {
     const { dao } = await newDao(appManager)
 
-<<<<<<< HEAD
-    proxyAddress = await newApp(dao, 'lido', appBase.address, appManager)
+    const proxyAddress = await newApp(dao, 'lido', appBase.address, appManager)
     app = await LidoPushableMock.at(proxyAddress)
-=======
-    const proxyAddress = await newApp(dao, 'lido', appBase.address, appManager)
-    app = await Lido.at(proxyAddress)
->>>>>>> 64661e9e
 
     await app.initialize(oracle.address)
     await oracle.setPool(app.address)
