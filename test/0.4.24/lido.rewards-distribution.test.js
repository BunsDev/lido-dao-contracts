--- conflicted
+++ resolved
@@ -7,16 +7,9 @@
 const { deployProtocol } = require('../helpers/protocol')
 const { assert } = require('../helpers/assert')
 
-<<<<<<< HEAD
-=======
-const Lido = artifacts.require('LidoMock.sol')
-const DepositContractMock = artifacts.require('DepositContractMock.sol')
-const StakingRouter = artifacts.require('StakingRouterMock.sol')
->>>>>>> 0a82ba01
 const ModuleSolo = artifacts.require('ModuleSolo.sol')
 
 const ETH = (value) => web3.utils.toWei(value + '', 'ether')
-<<<<<<< HEAD
 contract('Lido: staking router reward distribution', ([depositor, user2]) => {
   let app, oracle, curatedModule, stakingRouter, soloModule, snapshot, appManager, voting, treasury
 
@@ -42,101 +35,6 @@
           }
         ]
       }
-=======
-
-const cfgCurated = {
-  moduleFee: 500,
-  treasuryFee: 500,
-  targetShare: 10000
-}
-
-const cfgCommunity = {
-  moduleFee: 566,
-  treasuryFee: 123,
-  targetShare: 5000
-}
-
-contract('Lido: staking router reward distribution', ([appManager, voting, treasury, oracle, depositor, user2]) => {
-  let appBase, nodeOperatorsRegistryBase, app, depositContract, curatedModule, stakingRouter, soloModule
-  let dao, acl
-  let elRewardsVault
-
-  before('deploy base app', async () => {
-    // Deploy the app's base contract.
-    appBase = await Lido.new()
-    depositContract = await DepositContractMock.new()
-    nodeOperatorsRegistryBase = await NodeOperatorsRegistry.new()
-  })
-
-  const pushOracleReport = async (epochId, clValidators, clBalance) => {
-    const elRewardsVaultBalance = await web3.eth.getBalance(elRewardsVault.address)
-    return await app.handleOracleReport(
-        clValidators,
-        clBalance,
-        0,
-        elRewardsVaultBalance,
-        0,
-        0,
-        {from: oracle}
-    )
-  }
-
-  beforeEach('deploy dao and app', async () => {
-    ; ({ dao, acl } = await newDao(appManager))
-
-    // Instantiate a proxy for the app, using the base contract as its logic implementation.
-    let proxyAddress = await newApp(dao, 'lido', appBase.address, appManager)
-    app = await Lido.at(proxyAddress)
-
-    // NodeOperatorsRegistry
-    proxyAddress = await newApp(dao, 'node-operators-registry', nodeOperatorsRegistryBase.address, appManager)
-    curatedModule = await NodeOperatorsRegistry.at(proxyAddress)
-    await curatedModule.initialize(app.address, '0x01')
-
-    // Set up the app's permissions.
-    await acl.createPermission(voting, app.address, await app.PAUSE_ROLE(), appManager, { from: appManager })
-    await acl.createPermission(voting, app.address, await app.RESUME_ROLE(), appManager, { from: appManager })
-    await acl.createPermission(voting, app.address, await app.BURN_ROLE(), appManager, { from: appManager })
-    await acl.createPermission(voting, app.address, await app.MANAGE_PROTOCOL_CONTRACTS_ROLE(), appManager, { from: appManager })
-    await acl.createPermission(voting, app.address, await app.MANAGE_MAX_POSITIVE_TOKEN_REBASE_ROLE(), appManager, {
-      from: appManager
-    })
-    await acl.createPermission(voting, app.address, await app.STAKING_PAUSE_ROLE(), appManager, { from: appManager })
-    await acl.createPermission(voting, app.address, await app.STAKING_CONTROL_ROLE(), appManager, { from: appManager })
-
-    await acl.createPermission(voting, curatedModule.address, await curatedModule.MANAGE_SIGNING_KEYS(), appManager, { from: appManager })
-    await acl.createPermission(voting, curatedModule.address, await curatedModule.ADD_NODE_OPERATOR_ROLE(), appManager, {
-      from: appManager
-    })
-
-    await acl.createPermission(voting, curatedModule.address, await curatedModule.SET_NODE_OPERATOR_NAME_ROLE(), appManager, {
-      from: appManager
-    })
-    await acl.createPermission(voting, curatedModule.address, await curatedModule.SET_NODE_OPERATOR_ADDRESS_ROLE(), appManager, {
-      from: appManager
-    })
-    await acl.createPermission(voting, curatedModule.address, await curatedModule.SET_NODE_OPERATOR_LIMIT_ROLE(), appManager, {
-      from: appManager
-    })
-
-    const eip712StETH = await EIP712StETH.new()
-    elRewardsVault = await ELRewardsVault.new(app.address, treasury)
-
-    stakingRouter = await StakingRouter.new(depositContract.address)
-    // initialize
-    const wc = '0x'.padEnd(66, '1234')
-    await stakingRouter.initialize(appManager, app.address, wc)
-
-    // Set up the staking router permissions.
-    const STAKING_MODULE_MANAGE_ROLE = await stakingRouter.STAKING_MODULE_MANAGE_ROLE()
-    const REPORT_REWARDS_MINTED_ROLE = await stakingRouter.REPORT_REWARDS_MINTED_ROLE()
-
-    await stakingRouter.grantRole(REPORT_REWARDS_MINTED_ROLE, app.address, { from: appManager })
-    await stakingRouter.grantRole(STAKING_MODULE_MANAGE_ROLE, voting, { from: appManager })
-
-    await acl.createPermission(stakingRouter.address, curatedModule.address, await curatedModule.STAKING_ROUTER_ROLE(), appManager, {
-      from: appManager
->>>>>>> 0a82ba01
     })
 
     app = deployed.pool
@@ -155,33 +53,12 @@
     await soloModule.setTotalUsedKeys(10, { from: appManager })
     await soloModule.setTotalStoppedKeys(0, { from: appManager })
 
-<<<<<<< HEAD
     snapshot = new EvmSnapshot(hre.ethers.provider)
     await snapshot.make()
   })
 
   afterEach(async () => {
     await snapshot.rollback()
-=======
-    // Initialize the app's proxy.
-    await app.initialize(
-      oracle,
-      treasury,
-      stakingRouter.address,
-      depositor,
-      elRewardsVault.address,
-      ZERO_ADDRESS,
-      eip712StETH.address,
-    )
-
-    assert((await app.isStakingPaused()) === true)
-    assert((await app.isStopped()) === true)
-    await app.resumeProtocolAndStaking({ from: voting })
-    assert((await app.isStakingPaused()) === false)
-    assert((await app.isStopped()) === false)
-
-    await depositContract.reset()
->>>>>>> 0a82ba01
   })
 
   it('Rewards distribution fills treasury', async () => {
