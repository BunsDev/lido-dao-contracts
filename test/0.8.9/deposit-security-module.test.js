--- conflicted
+++ resolved
@@ -1,13 +1,8 @@
 const hre = require('hardhat')
-<<<<<<< HEAD
 const { assertEvent } = require('@aragon/contract-helpers-test/src/asserts')
 const { assertRevert } = require('../helpers/assertThrow')
-const { assert } = require('chai')
-=======
-const { assertRevert, assertEvent } = require('@aragon/contract-helpers-test/src/asserts')
 const { assert } = require('../helpers/assert')
 const { BN } = require('bn.js')
->>>>>>> 60116110
 const { DSMAttestMessage, DSMPauseMessage } = require('./helpers/signatures')
 const { ZERO_ADDRESS } = require('@aragon/contract-helpers-test')
 const { artifacts, network } = require('hardhat')
