--- conflicted
+++ resolved
@@ -195,7 +195,6 @@
       assertBn(lastOracleReportCall.elRewardsVaultBalance, reportFields.elRewardsVaultBalance)
       assertBn(lastOracleReportCall.lastWithdrawalRequestIdToFinalize, reportFields.lastWithdrawalRequestIdToFinalize)
       assertBn(lastOracleReportCall.finalizationShareRate, reportFields.finalizationShareRate)
-<<<<<<< HEAD
       // assert.equal(lastOracleReportCall.isBunkerMode, reportFields.isBunkerMode)
     })
 
@@ -207,10 +206,6 @@
         +updateBunkerModeLastCall.prevReportTimestamp,
         GENESIS_TIME + prevProcessingRefSlot * SECONDS_PER_SLOT
       )
-=======
-      //assert.equal(lastOracleReportCall.isBunkerMode, reportFields.isBunkerMode)
-      //TODO: should be checked with WithdrawalQueue
->>>>>>> 516181d8
     })
 
     it(`Staking router got the exited keys report`, async () => {
