--- conflicted
+++ resolved
@@ -41,19 +41,7 @@
     elRewardsVault = await LidoELRewardsVault.new(lido.address, treasury, { from: deployer })
 
     // Initialize the app's proxy.
-<<<<<<< HEAD
-    await lido.initialize(oracle.address, treasury, ZERO_ADDRESS, ZERO_ADDRESS, elRewardsVault)
-=======
-    await lido.initialize(
-      depositContract.address,
-      oracle.address,
-      operators.address,
-      treasury.address,
-      elRewardsVault.address,
-      ZERO_ADDRESS
-    )
-    treasuryAddr = await lido.getTreasury()
->>>>>>> 8ea2f320
+    await lido.initialize(oracle.address, treasury, ZERO_ADDRESS, ZERO_ADDRESS, elRewardsVault.address, ZERO_ADDRESS)
 
     await oracle.setPool(lido.address)
     await depositContract.reset()
