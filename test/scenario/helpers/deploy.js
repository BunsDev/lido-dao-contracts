--- conflicted
+++ resolved
@@ -42,11 +42,7 @@
   // Initialize the token, the node operators registry and the pool
 
   await token.initialize(pool.address)
-<<<<<<< HEAD
-  await spRegistry.initialize(pool.address)
-=======
-  await nodeOperatorRegistry.initialize()
->>>>>>> 004295cf
+  await nodeOperatorRegistry.initialize(pool.address)
 
   const [
     POOL_SET_APPS,
@@ -54,16 +50,6 @@
     POOL_MANAGE_FEE,
     POOL_MANAGE_WITHDRAWAL_KEY,
     POOL_SET_DEPOSIT_ITERATION_LIMIT,
-<<<<<<< HEAD
-    SP_REGISTRY_MANAGE_SIGNING_KEYS,
-    SP_REGISTRY_ADD_STAKING_PROVIDER_ROLE,
-    SP_REGISTRY_SET_STAKING_PROVIDER_ACTIVE_ROLE,
-    SP_REGISTRY_SET_STAKING_PROVIDER_NAME_ROLE,
-    SP_REGISTRY_SET_STAKING_PROVIDER_ADDRESS_ROLE,
-    SP_REGISTRY_SET_STAKING_PROVIDER_LIMIT_ROLE,
-    SP_REGISTRY_REPORT_STOPPED_VALIDATORS_ROLE,
-=======
-    NODE_OPERATOR_REGISTRY_SET_POOL,
     NODE_OPERATOR_REGISTRY_MANAGE_SIGNING_KEYS,
     NODE_OPERATOR_REGISTRY_ADD_NODE_OPERATOR_ROLE,
     NODE_OPERATOR_REGISTRY_SET_NODE_OPERATOR_ACTIVE_ROLE,
@@ -71,7 +57,6 @@
     NODE_OPERATOR_REGISTRY_SET_NODE_OPERATOR_ADDRESS_ROLE,
     NODE_OPERATOR_REGISTRY_SET_NODE_OPERATOR_LIMIT_ROLE,
     NODE_OPERATOR_REGISTRY_REPORT_STOPPED_VALIDATORS_ROLE,
->>>>>>> 004295cf
     TOKEN_MINT_ROLE,
     TOKEN_BURN_ROLE
   ] = await Promise.all([
@@ -80,16 +65,6 @@
     pool.MANAGE_FEE(),
     pool.MANAGE_WITHDRAWAL_KEY(),
     pool.SET_DEPOSIT_ITERATION_LIMIT(),
-<<<<<<< HEAD
-    spRegistry.MANAGE_SIGNING_KEYS(),
-    spRegistry.ADD_STAKING_PROVIDER_ROLE(),
-    spRegistry.SET_STAKING_PROVIDER_ACTIVE_ROLE(),
-    spRegistry.SET_STAKING_PROVIDER_NAME_ROLE(),
-    spRegistry.SET_STAKING_PROVIDER_ADDRESS_ROLE(),
-    spRegistry.SET_STAKING_PROVIDER_LIMIT_ROLE(),
-    spRegistry.REPORT_STOPPED_VALIDATORS_ROLE(),
-=======
-    nodeOperatorRegistry.SET_POOL(),
     nodeOperatorRegistry.MANAGE_SIGNING_KEYS(),
     nodeOperatorRegistry.ADD_NODE_OPERATOR_ROLE(),
     nodeOperatorRegistry.SET_NODE_OPERATOR_ACTIVE_ROLE(),
@@ -97,7 +72,6 @@
     nodeOperatorRegistry.SET_NODE_OPERATOR_ADDRESS_ROLE(),
     nodeOperatorRegistry.SET_NODE_OPERATOR_LIMIT_ROLE(),
     nodeOperatorRegistry.REPORT_STOPPED_VALIDATORS_ROLE(),
->>>>>>> 004295cf
     token.MINT_ROLE(),
     token.BURN_ROLE()
   ])
@@ -109,18 +83,7 @@
     acl.createPermission(voting, pool.address, POOL_MANAGE_FEE, appManager, { from: appManager }),
     acl.createPermission(voting, pool.address, POOL_MANAGE_WITHDRAWAL_KEY, appManager, { from: appManager }),
     acl.createPermission(voting, pool.address, POOL_SET_DEPOSIT_ITERATION_LIMIT, appManager, { from: appManager }),
-<<<<<<< HEAD
-    // Allow voting to manage staking providers registry
-    acl.createPermission(voting, spRegistry.address, SP_REGISTRY_MANAGE_SIGNING_KEYS, appManager, { from: appManager }),
-    acl.createPermission(voting, spRegistry.address, SP_REGISTRY_ADD_STAKING_PROVIDER_ROLE, appManager, { from: appManager }),
-    acl.createPermission(voting, spRegistry.address, SP_REGISTRY_SET_STAKING_PROVIDER_ACTIVE_ROLE, appManager, { from: appManager }),
-    acl.createPermission(voting, spRegistry.address, SP_REGISTRY_SET_STAKING_PROVIDER_NAME_ROLE, appManager, { from: appManager }),
-    acl.createPermission(voting, spRegistry.address, SP_REGISTRY_SET_STAKING_PROVIDER_ADDRESS_ROLE, appManager, { from: appManager }),
-    acl.createPermission(voting, spRegistry.address, SP_REGISTRY_SET_STAKING_PROVIDER_LIMIT_ROLE, appManager, { from: appManager }),
-    acl.createPermission(voting, spRegistry.address, SP_REGISTRY_REPORT_STOPPED_VALIDATORS_ROLE, appManager, { from: appManager }),
-=======
     // Allow voting to manage node operators registry
-    acl.createPermission(voting, nodeOperatorRegistry.address, NODE_OPERATOR_REGISTRY_SET_POOL, appManager, { from: appManager }),
     acl.createPermission(voting, nodeOperatorRegistry.address, NODE_OPERATOR_REGISTRY_MANAGE_SIGNING_KEYS, appManager, {
       from: appManager
     }),
@@ -142,29 +105,15 @@
     acl.createPermission(voting, nodeOperatorRegistry.address, NODE_OPERATOR_REGISTRY_REPORT_STOPPED_VALIDATORS_ROLE, appManager, {
       from: appManager
     }),
->>>>>>> 004295cf
     // Allow the pool to mint and burn tokens
     acl.createPermission(pool.address, token.address, TOKEN_MINT_ROLE, appManager, { from: appManager }),
     acl.createPermission(pool.address, token.address, TOKEN_BURN_ROLE, appManager, { from: appManager })
   ])
 
-<<<<<<< HEAD
   await pool.initialize(validatorRegistrationMock.address, depositIterationLimit)
-  await pool.setApps(token.address, oracleMock.address, spRegistry.address, { from: voting })
+  await pool.setApps(token.address, oracleMock.address, nodeOperatorRegistry.address, { from: voting })
 
   await oracleMock.initialize(pool.address)
-=======
-  await pool.initialize(
-    token.address,
-    validatorRegistrationMock.address,
-    oracleMock.address,
-    nodeOperatorRegistry.address,
-    depositIterationLimit
-  )
-
-  await oracleMock.setPool(pool.address)
-  await nodeOperatorRegistry.setPool(pool.address, { from: voting })
->>>>>>> 004295cf
   await validatorRegistrationMock.reset()
 
   const [treasuryAddr, insuranceAddr] = await Promise.all([pool.getTreasury(), pool.getInsuranceFund()])
