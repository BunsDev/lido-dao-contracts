--- conflicted
+++ resolved
@@ -20,13 +20,10 @@
   networks: {
     localhost: {
       url: 'http://localhost:8545',
-<<<<<<< HEAD
       chainId: 1337,
       ensAddress: getNetState('1337').ensAddress,
-      accounts: 'remote'
-=======
+      accounts: 'remote',
       timeout: 60000
->>>>>>> 403b05ef
     },
     coverage: {
       url: 'http://localhost:8555'
