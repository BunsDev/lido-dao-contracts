// SPDX-FileCopyrightText: 2022 Lido <info@lido.fi>2
// SPDX-License-Identifier: GPL-3.0

// See contracts/COMPILERS.md
pragma solidity 0.8.9;

import {BytesLib} from "./lib/BytesLib.sol";

import {IDepositContract} from "./interfaces/IDepositContract.sol";

contract BeaconChainDepositor {
    uint256 private constant SIGNATURE_LENGTH = 96;
    uint256 private constant DEPOSIT_AMOUNT_UNIT = 1 gwei;

    IDepositContract public immutable DEPOSIT_CONTRACT;

    constructor(address _depositContract) {
<<<<<<< HEAD
        if (_depositContract == address(0)) revert ErrorDepositContractZeroAddress();
=======
        require(_depositContract != address(0), "DEPOSIT_CONTRACT_ZERO_ADDRESS");
>>>>>>> c025e116
        DEPOSIT_CONTRACT = IDepositContract(_depositContract);
    }

    /// @dev Invokes a deposit call to the official Beacon Deposit contract
    /// @param _withdrawalCredentials Commitment to a public key for withdrawals
    /// @param _publicKey A BLS12-381 public key.
    /// @param _signature A BLS12-381 signature
    /// @param _depositValue Amount of ETH to deposit into Beacon Deposit contract in Wei
    function _makeBeaconChainDeposit(
        bytes memory _withdrawalCredentials,
        bytes memory _publicKey,
        bytes memory _signature,
        uint256 _depositValue
    ) internal {
        uint256 targetBalance = address(this).balance - _depositValue;
        DEPOSIT_CONTRACT.deposit{value: _depositValue}(
            _publicKey,
            _withdrawalCredentials,
            _signature,
            _computeDepositDataRoot(_withdrawalCredentials, _publicKey, _signature, _depositValue / DEPOSIT_AMOUNT_UNIT)
        );
<<<<<<< HEAD
        if (address(this).balance != targetBalance) revert ErrorNotExpectedBalance();
=======
        require(address(this).balance == targetBalance, "EXPECTING_DEPOSIT_TO_HAPPEN");
>>>>>>> c025e116
    }

    /// @dev computes the deposit_root_hash required by official Beacon Deposit contract
    /// @param _publicKey A BLS12-381 public key.
    /// @param _signature A BLS12-381 signature
    /// @param _depositAmount Amount of ETH to deposit into Beacon Deposit contract in Deposit Contract units
    function _computeDepositDataRoot(
        bytes memory _withdrawalCredentials,
        bytes memory _publicKey,
        bytes memory _signature,
        uint256 _depositAmount
    ) private pure returns (bytes32) {
        // Compute deposit data root (`DepositData` hash tree root) according to deposit_contract.sol
        bytes32 publicKeyRoot = sha256(_pad64(_publicKey));
        bytes32 signatureRoot = sha256(
            abi.encodePacked(
                sha256(BytesLib.slice(_signature, 0, 64)),
                sha256(_pad64(BytesLib.slice(_signature, 64, SIGNATURE_LENGTH - 64)))
            )
        );

        return
            sha256(
                abi.encodePacked(
                    sha256(abi.encodePacked(publicKeyRoot, _withdrawalCredentials)),
                    sha256(abi.encodePacked(_toLittleEndian64(_depositAmount), signatureRoot))
                )
            );
    }

    /// @dev Padding memory array with zeroes up to 64 bytes on the right
    /// @param _b Memory array of size 32 .. 64
    function _pad64(bytes memory _b) private pure returns (bytes memory) {
        assert(_b.length >= 32 && _b.length <= 64);
        if (64 == _b.length) return _b;

        bytes memory zero32 = new bytes(32);
        assembly {
            mstore(add(zero32, 0x20), 0)
        }

        if (32 == _b.length) return BytesLib.concat(_b, zero32);
        else return BytesLib.concat(_b, BytesLib.slice(zero32, 0, uint256(64) - _b.length));
    }

    /// @dev Converting value to little endian bytes and padding up to 32 bytes on the right
    /// @param _value Number less than `2**64` for compatibility reasons
    function _toLittleEndian64(uint256 _value) internal pure returns (uint256 result) {
        result = 0;
        uint256 temp_value = _value;
        for (uint256 i = 0; i < 8; ++i) {
            result = (result << 8) | (temp_value & 0xFF);
            temp_value >>= 8;
        }

        assert(0 == temp_value); // fully converted
        result <<= (24 * 8);
    }

    error ErrorDepositContractZeroAddress();
    error ErrorNotExpectedBalance();
}<|MERGE_RESOLUTION|>--- conflicted
+++ resolved
@@ -15,11 +15,7 @@
     IDepositContract public immutable DEPOSIT_CONTRACT;
 
     constructor(address _depositContract) {
-<<<<<<< HEAD
         if (_depositContract == address(0)) revert ErrorDepositContractZeroAddress();
-=======
-        require(_depositContract != address(0), "DEPOSIT_CONTRACT_ZERO_ADDRESS");
->>>>>>> c025e116
         DEPOSIT_CONTRACT = IDepositContract(_depositContract);
     }
 
@@ -41,11 +37,8 @@
             _signature,
             _computeDepositDataRoot(_withdrawalCredentials, _publicKey, _signature, _depositValue / DEPOSIT_AMOUNT_UNIT)
         );
-<<<<<<< HEAD
+
         if (address(this).balance != targetBalance) revert ErrorNotExpectedBalance();
-=======
-        require(address(this).balance == targetBalance, "EXPECTING_DEPOSIT_TO_HAPPEN");
->>>>>>> c025e116
     }
 
     /// @dev computes the deposit_root_hash required by official Beacon Deposit contract
