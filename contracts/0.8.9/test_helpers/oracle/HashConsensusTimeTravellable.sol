// SPDX-FileCopyrightText: 2023 Lido <info@lido.fi>
// SPDX-License-Identifier: GPL-3.0
pragma solidity 0.8.9;


import { HashConsensus } from "../../oracle/HashConsensus.sol";


contract HashConsensusTimeTravellable is HashConsensus {
    uint256 internal _time = 2513040315;

    constructor(
        uint256 slotsPerEpoch,
        uint256 secondsPerSlot,
        uint256 genesisTime,
        uint256 epochsPerFrame,
        uint256 startEpoch,
        uint256 fastLaneLengthSlots,
        address admin,
        address reportProcessor
    ) HashConsensus(
        slotsPerEpoch,
        secondsPerSlot,
        genesisTime,
        epochsPerFrame,
        startEpoch,
        fastLaneLengthSlots,
        admin,
        reportProcessor
    ) {
        require(genesisTime <= _time, "GENESIS_TIME_CANNOT_BE_MORE_THAN_MOCK_TIME");
    }

    function _getTime() internal override view returns (uint256) {
        return _time;
    }

    function getTime() external view returns (uint256) {
        return _time;
    }

    function getTimeInSlots() external view returns (uint256) {
        return _computeSlotAtTimestamp(_time);
    }

    function setTime(uint256 newTime) external {
        _time = newTime;
    }

    function setTimeInSlots(uint256 slot) external {
        _time = _computeTimestampAtSlot(slot);
    }

    function setTimeInEpochs(uint256 epoch) external {
        _time = _computeTimestampAtSlot(_computeStartSlotAtEpoch(epoch));
    }

    function advanceTimeBy(uint256 timeAdvance) external {
        _time += timeAdvance;
    }

    function advanceTimeToNextFrameStart() external {
        FrameConfig memory config = _frameConfig;
        uint256 epoch = _computeFrameStartEpoch(_time, config) + config.epochsPerFrame;
        _time = _computeTimestampAtSlot(_computeStartSlotAtEpoch(epoch));
    }

    function advanceTimeBySlots(uint256 numSlots) external {
        _time += SECONDS_PER_SLOT * numSlots;
    }

    function advanceTimeByEpochs(uint256 numEpochs) external {
        _time += SECONDS_PER_SLOT * SLOTS_PER_EPOCH * numEpochs;
    }

<<<<<<< HEAD
    function getFrameConfigFastLaneLengthSlots() external view returns (uint256 fastLaneLengthSlots) {
        return  (_frameConfig.fastLaneLengthSlots);
    }

     function getReportProcessor() external view returns (address) {
        return  _reportProcessor;
=======
    function getReportProcessor() external view returns (address) {
        return _reportProcessor;
    }

    function getConsensusVersion() external view returns (uint256) {
        return _getConsensusVersion();
>>>>>>> 56b578e3
    }
}<|MERGE_RESOLUTION|>--- conflicted
+++ resolved
@@ -73,20 +73,15 @@
         _time += SECONDS_PER_SLOT * SLOTS_PER_EPOCH * numEpochs;
     }
 
-<<<<<<< HEAD
     function getFrameConfigFastLaneLengthSlots() external view returns (uint256 fastLaneLengthSlots) {
         return  (_frameConfig.fastLaneLengthSlots);
     }
 
-     function getReportProcessor() external view returns (address) {
-        return  _reportProcessor;
-=======
     function getReportProcessor() external view returns (address) {
         return _reportProcessor;
     }
 
     function getConsensusVersion() external view returns (uint256) {
         return _getConsensusVersion();
->>>>>>> 56b578e3
     }
 }