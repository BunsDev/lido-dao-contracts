--- conflicted
+++ resolved
@@ -53,19 +53,11 @@
         view
         returns (uint256[] memory nodeOperatorIds) {}
 
-<<<<<<< HEAD
     function getRewardsDistribution(uint256 _totalRewardShares)
-=======
-    function getNodeOperatorKeysStats(uint256 _nodeOperatorId)
->>>>>>> ef1d303c
         external
         view
         returns (address[] memory recipients, uint256[] memory shares)
     {}
-
-    function getTotalExitedValidatorsCount() external view returns (uint256) {
-        return 0;
-    }
 
     function addNodeOperator(string memory _name, address _rewardAddress) external returns (uint256 id) {}
 
@@ -78,13 +70,7 @@
         uint256 _stuckValidatorKeysCount
     ) external {}
 
-<<<<<<< HEAD
-    function updateExitedValidatorsCount(uint256, uint256) external returns (uint256) {
-        return 0;
-    }
-=======
-    function updateExitedValidatorsKeysCount(uint256, uint256) external {}
->>>>>>> ef1d303c
+    function updateExitedValidatorsCount(uint256, uint256) external {}
 
     function updateRefundedValidatorsCount(uint256 _nodeOperatorId, uint256 _refundedValidatorsCount) external {}
 
