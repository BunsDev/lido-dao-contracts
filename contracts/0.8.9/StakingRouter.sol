--- conflicted
+++ resolved
@@ -405,18 +405,11 @@
         if (maxDepositableKeys > 0) {
             bytes memory publicKeysBatch;
             bytes memory signaturesBatch;
-            (keysCount, publicKeysBatch, signaturesBatch) = IStakingModule(stakingModule.stakingModuleAddress).prepNextSigningKeys(
-                maxDepositableKeys,
-                _depositCalldata
-            );
-
-<<<<<<< HEAD
-        (uint256 keysCount, bytes memory publicKeysBatch, bytes memory signaturesBatch) = IStakingModule(stakingModule.stakingModuleAddress)
-            .requestValidatorsKeysForDeposits(maxDepositableKeys, _depositCalldata);
-=======
+            (keysCount, publicKeysBatch, signaturesBatch) = IStakingModule(stakingModule.stakingModuleAddress)
+                .requestValidatorsKeysForDeposits(maxDepositableKeys, _depositCalldata);
+
             if (keysCount > 0) {
                 _makeBeaconChainDeposits32ETH(keysCount, abi.encodePacked(withdrawalCredentials), publicKeysBatch, signaturesBatch);
->>>>>>> 61b45e71
 
                 stakingModule.lastDepositAt = uint64(block.timestamp);
                 stakingModule.lastDepositBlock = block.number;
