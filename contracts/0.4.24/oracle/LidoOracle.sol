--- conflicted
+++ resolved
@@ -73,16 +73,12 @@
     bytes32 internal constant BEACON_SPEC_POSITION =
         0x805e82d53a51be3dfde7cfed901f1f96f5dad18e874708b082adb8841e8ca909; // keccak256("lido.LidoOracle.beaconSpec")
 
-<<<<<<< HEAD
-    /// Version of the initialized contract data, v1 is 0
-=======
     /// Version of the initialized contract data
     /// NB: Contract versioning starts from 1.
     /// This version sotred in CONTRACT_VERSION_POSITION equals to
     /// - 0 right after deployment when no initializer is invoked yet
     /// - N after calling initialize() during  deployment from scratch, where N is the current contract version
     /// - N after upgrading contract from the previous version (after calling finalize_vN())
->>>>>>> efe8172a
     bytes32 internal constant CONTRACT_VERSION_POSITION =
         0x75be19a3f314d89bd1f84d30a6c84e2f1cd7afc7b6ca21876564c265113bb7e4; // keccak256("lido.LidoOracle.contractVersion")
 
@@ -121,7 +117,8 @@
     bytes32 internal constant ALLOWED_BEACON_BALANCE_RELATIVE_DECREASE_POSITION =
         0x92ba7776ed6c5d13cf023555a94e70b823a4aebd56ed522a77345ff5cd8a9109; // keccak256("lido.LidoOracle.allowedBeaconBalanceDecrease")
 
-    /// This variable is from v1: the last reported epoch, used only in the initializer
+    /// This is a dead variable: it was used only in v1 and in upgrade v1 --> v2
+    /// Just keep in mind that storage at this position is occupied but with no actual usage
     bytes32 internal constant V1_LAST_REPORTED_EPOCH_ID_POSITION =
         0xfe0250ed0c5d8af6526c6d133fccb8e5a55dd6b1aa6696ed0c327f8e517b5a94; // keccak256("lido.LidoOracle.lastReportedEpochId")
 
@@ -339,22 +336,27 @@
     }
 
     /**
-     * @notice Initialize the contract v2 data, with sanity check bounds
-     * (`_allowedBeaconBalanceAnnualRelativeIncrease`, `_allowedBeaconBalanceRelativeDecrease`)
-     * @dev Original initialize function removed from v2 because it is invoked only once
-     */
-    function initialize_v2(
+     * @notice Initialize the contract (version 3 for now) from scratch
+     * @dev TODO: Add link to the related LIP
+     * @param _lido Address of Lido contract
+     * @param _epochsPerFrame Number of epochs per frame
+     * @param _slotsPerEpoch Number of slots per epoch
+     * @param _secondsPerSlot Number of seconds per slot
+     * @param _genesisTime Genesis time
+     * @param _allowedBeaconBalanceAnnualRelativeIncrease Allowed beacon balance annual relative increase (e.g. 1000 means 10% yearly increase)
+     * @param _allowedBeaconBalanceRelativeDecrease Allowed beacon balance moment descreat (e.g. 500 means 5% moment decrease)
+     */
+    function initialize(
+        address _lido,
+        uint64 _epochsPerFrame,
+        uint64 _slotsPerEpoch,
+        uint64 _secondsPerSlot,
+        uint64 _genesisTime,
         uint256 _allowedBeaconBalanceAnnualRelativeIncrease,
         uint256 _allowedBeaconBalanceRelativeDecrease
     )
-        external
-    {
-<<<<<<< HEAD
-        require(CONTRACT_VERSION_POSITION.getStorageUint256() == 0, "ALREADY_INITIALIZED");
-        CONTRACT_VERSION_POSITION.setStorageUint256(1);
-        emit ContractVersionSet(1);
-
-=======
+        external onlyInit
+    {
         assert(1 == ((1 << (MAX_MEMBERS - 1)) >> (MAX_MEMBERS - 1)));  // static assert
 
         // We consider storage state right after deployment (no initialize() called yet) as version 0
@@ -376,7 +378,6 @@
 
 
         // Initializations for v1 --> v2 (considering version semantically)
->>>>>>> efe8172a
         ALLOWED_BEACON_BALANCE_ANNUAL_RELATIVE_INCREASE_POSITION
             .setStorageUint256(_allowedBeaconBalanceAnnualRelativeIncrease);
         emit AllowedBeaconBalanceAnnualRelativeIncreaseSet(_allowedBeaconBalanceAnnualRelativeIncrease);
@@ -385,18 +386,11 @@
             .setStorageUint256(_allowedBeaconBalanceRelativeDecrease);
         emit AllowedBeaconBalanceRelativeDecreaseSet(_allowedBeaconBalanceRelativeDecrease);
 
-        // set last completed epoch as V1's contract last reported epoch, in the vast majority of
-        // cases this is true, in others the error is within a frame
-        uint256 lastReportedEpoch = V1_LAST_REPORTED_EPOCH_ID_POSITION.getStorageUint256();
-        LAST_COMPLETED_EPOCH_ID_POSITION.setStorageUint256(lastReportedEpoch);
-
-        // set expected epoch to the first epoch for the next frame
+        // // set expected epoch to the first epoch for the next frame
         BeaconSpec memory beaconSpec = _getBeaconSpec();
-        uint256 expectedEpoch = _getFrameFirstEpochId(lastReportedEpoch, beaconSpec) + beaconSpec.epochsPerFrame;
+        uint256 expectedEpoch = _getFrameFirstEpochId(0, beaconSpec) + beaconSpec.epochsPerFrame;
         EXPECTED_EPOCH_ID_POSITION.setStorageUint256(expectedEpoch);
         emit ExpectedEpochIdUpdated(expectedEpoch);
-<<<<<<< HEAD
-=======
 
         // Initializations for v2 --> v3 (considering version semantically)
         _initialize_v3();
@@ -425,7 +419,6 @@
     function _initialize_v3() {
         CONTRACT_VERSION_POSITION.setStorageUint256(3);
         emit ContractVersionSet(3);
->>>>>>> efe8172a
     }
 
     /**
