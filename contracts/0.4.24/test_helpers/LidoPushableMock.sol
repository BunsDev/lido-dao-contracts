--- conflicted
+++ resolved
@@ -50,11 +50,8 @@
     }
 
     function getWithdrawalCredentials() public view returns (bytes32) {
-<<<<<<< HEAD
         IStakingRouter stakingRouter = IStakingRouter(getLidoLocator().getStakingRouter());
-=======
-        IStakingRouter stakingRouter = IStakingRouter(getStakingRouter());
->>>>>>> e2e8ffa1
+
         if (address(stakingRouter) != address(0)) {
             return stakingRouter.getWithdrawalCredentials();
         }
